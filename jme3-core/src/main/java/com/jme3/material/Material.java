--- conflicted
+++ resolved
@@ -1,1391 +1,1365 @@
-/*
- * Copyright (c) 2009-2012 jMonkeyEngine
- * All rights reserved.
- *
- * Redistribution and use in source and binary forms, with or without
- * modification, are permitted provided that the following conditions are
- * met:
- *
- * * Redistributions of source code must retain the above copyright
- *   notice, this list of conditions and the following disclaimer.
- *
- * * Redistributions in binary form must reproduce the above copyright
- *   notice, this list of conditions and the following disclaimer in the
- *   documentation and/or other materials provided with the distribution.
- *
- * * Neither the name of 'jMonkeyEngine' nor the names of its contributors
- *   may be used to endorse or promote products derived from this software
- *   without specific prior written permission.
- *
- * THIS SOFTWARE IS PROVIDED BY THE COPYRIGHT HOLDERS AND CONTRIBUTORS
- * "AS IS" AND ANY EXPRESS OR IMPLIED WARRANTIES, INCLUDING, BUT NOT LIMITED
- * TO, THE IMPLIED WARRANTIES OF MERCHANTABILITY AND FITNESS FOR A PARTICULAR
- * PURPOSE ARE DISCLAIMED. IN NO EVENT SHALL THE COPYRIGHT OWNER OR
- * CONTRIBUTORS BE LIABLE FOR ANY DIRECT, INDIRECT, INCIDENTAL, SPECIAL,
- * EXEMPLARY, OR CONSEQUENTIAL DAMAGES (INCLUDING, BUT NOT LIMITED TO,
- * PROCUREMENT OF SUBSTITUTE GOODS OR SERVICES; LOSS OF USE, DATA, OR
- * PROFITS; OR BUSINESS INTERRUPTION) HOWEVER CAUSED AND ON ANY THEORY OF
- * LIABILITY, WHETHER IN CONTRACT, STRICT LIABILITY, OR TORT (INCLUDING
- * NEGLIGENCE OR OTHERWISE) ARISING IN ANY WAY OUT OF THE USE OF THIS
- * SOFTWARE, EVEN IF ADVISED OF THE POSSIBILITY OF SUCH DAMAGE.
- */
-package com.jme3.material;
-
-import com.jme3.asset.AssetKey;
-import com.jme3.asset.AssetManager;
-import com.jme3.asset.CloneableSmartAsset;
-import com.jme3.export.*;
-import com.jme3.light.*;
-import com.jme3.material.RenderState.BlendMode;
-import com.jme3.material.RenderState.FaceCullMode;
-import com.jme3.material.TechniqueDef.LightMode;
-import com.jme3.material.TechniqueDef.ShadowMode;
-import com.jme3.math.*;
-import com.jme3.renderer.Caps;
-import com.jme3.renderer.RenderManager;
-import com.jme3.renderer.Renderer;
-import com.jme3.renderer.RendererException;
-import com.jme3.renderer.queue.RenderQueue.Bucket;
-import com.jme3.scene.Geometry;
-import com.jme3.scene.Mesh;
-import com.jme3.scene.instancing.InstancedGeometry;
-import com.jme3.shader.Shader;
-import com.jme3.shader.Uniform;
-import com.jme3.shader.VarType;
-import com.jme3.texture.Texture;
-import com.jme3.texture.image.ColorSpace;
-import com.jme3.util.ListMap;
-import com.jme3.util.TempVars;
-import java.io.IOException;
-import java.util.*;
-import java.util.logging.Level;
-import java.util.logging.Logger;
-
-/**
- * <code>Material</code> describes the rendering style for a given
- * {@link Geometry}.
- * <p>A material is essentially a list of {@link MatParam parameters},
- * those parameters map to uniforms which are defined in a shader.
- * Setting the parameters can modify the behavior of a
- * shader.
- * <p/>
- *
- * @author Kirill Vainer
- */
-public class Material implements CloneableSmartAsset, Cloneable, Savable {
-
-    // Version #2: Fixed issue with RenderState.apply*** flags not getting exported
-    public static final int SAVABLE_VERSION = 2;
-    private static final Logger logger = Logger.getLogger(Material.class.getName());
-    private static final RenderState additiveLight = new RenderState();
-    private static final RenderState depthOnly = new RenderState();
-    private static final Quaternion nullDirLight = new Quaternion(0, -1, 0, -1);
-
-    static {
-        depthOnly.setDepthTest(true);
-        depthOnly.setDepthWrite(true);
-        depthOnly.setFaceCullMode(RenderState.FaceCullMode.Back);
-        depthOnly.setColorWrite(false);
-
-        additiveLight.setBlendMode(RenderState.BlendMode.AlphaAdditive);
-        additiveLight.setDepthWrite(false);
-    }
-    private AssetKey key;
-    private String name;
-    private MaterialDef def;
-    private ListMap<String, MatParam> paramValues = new ListMap<String, MatParam>();
-    private Technique technique;
-    private HashMap<String, Technique> techniques = new HashMap<String, Technique>();
-    private int nextTexUnit = 0;
-    private RenderState additionalState = null;
-    private RenderState mergedRenderState = new RenderState();
-    private boolean transparent = false;
-    private boolean receivesShadows = false;
-    private int sortingId = -1;
-    private transient ColorRGBA ambientLightColor = new ColorRGBA(0, 0, 0, 1);
-
-    public Material(MaterialDef def) {
-        if (def == null) {
-            throw new NullPointerException("Material definition cannot be null");
-        }
-        this.def = def;
-
-        // Load default values from definition (if any)
-        for (MatParam param : def.getMaterialParams()) {
-            if (param.getValue() != null) {
-                setParam(param.getName(), param.getVarType(), param.getValue());
-            }
-        }
-    }
-
-    public Material(AssetManager contentMan, String defName) {
-        this((MaterialDef) contentMan.loadAsset(new AssetKey(defName)));
-    }
-
-    /**
-     * Do not use this constructor. Serialization purposes only.
-     */
-    public Material() {
-    }
-
-    /**
-     * Returns the asset key name of the asset from which this material was loaded.
-     *
-     * <p>This value will be <code>null</code> unless this material was loaded
-     * from a .j3m file.
-     *
-     * @return Asset key name of the j3m file
-     */
-    public String getAssetName() {
-        return key != null ? key.getName() : null;
-    }
-
-    /**
-     * @return the name of the material (not the same as the asset name), the returned value can be null
-     */
-    public String getName() {
-        return name;
-    }
-
-    /**
-     * This method sets the name of the material.
-     * The name is not the same as the asset name.
-     * It can be null and there is no guarantee of its uniqueness.
-     * @param name the name of the material
-     */
-    public void setName(String name) {
-        this.name = name;
-    }
-
-    public void setKey(AssetKey key) {
-        this.key = key;
-    }
-
-    public AssetKey getKey() {
-        return key;
-    }
-
-    /**
-     * Returns the sorting ID or sorting index for this material.
-     *
-     * <p>The sorting ID is used internally by the system to sort rendering
-     * of geometries. It sorted to reduce shader switches, if the shaders
-     * are equal, then it is sorted by textures.
-     *
-     * @return The sorting ID used for sorting geometries for rendering.
-     */
-    public int getSortId() {
-        Technique t = getActiveTechnique();
-        if (sortingId == -1 && t != null && t.getShader() != null) {
-            int texId = -1;
-            for (int i = 0; i < paramValues.size(); i++) {
-                MatParam param = paramValues.getValue(i);
-                if (param instanceof MatParamTexture) {
-                    MatParamTexture tex = (MatParamTexture) param;
-                    if (tex.getTextureValue() != null && tex.getTextureValue().getImage() != null) {
-                        if (texId == -1) {
-                            texId = 0;
-                        }
-                        texId += tex.getTextureValue().getImage().getId() % 0xff;
-                    }
-                }
-            }
-            sortingId = texId + t.getShader().getId() * 1000;
-        }
-        return sortingId;
-    }
-
-    /**
-     * Clones this material. The result is returned.
-     */
-    @Override
-    public Material clone() {
-        try {
-            Material mat = (Material) super.clone();
-
-            if (additionalState != null) {
-                mat.additionalState = additionalState.clone();
-            }
-            mat.technique = null;
-            mat.techniques = new HashMap<String, Technique>();
-
-            mat.paramValues = new ListMap<String, MatParam>();
-            for (int i = 0; i < paramValues.size(); i++) {
-                Map.Entry<String, MatParam> entry = paramValues.getEntry(i);
-                mat.paramValues.put(entry.getKey(), entry.getValue().clone());
-            }
-
-            return mat;
-        } catch (CloneNotSupportedException ex) {
-            throw new AssertionError(ex);
-        }
-    }
-
-    /**
-     * Compares two materials and returns true if they are equal.
-     * This methods compare definition, parameters, additional render states.
-     * Since materials are mutable objects, implementing equals() properly is not possible,
-     * hence the name contentEquals().
-     *
-     * @param otherObj the material to compare to this material
-     * @return true if the materials are equal.
-     */
-    public boolean contentEquals(Object otherObj) {
-        if (!(otherObj instanceof Material)) {
-            return false;
-        }
-
-        Material other = (Material) otherObj;
-
-        // Early exit if the material are the same object
-        if (this == other) {
-            return true;
-        }
-
-        // Check material definition
-        if (this.getMaterialDef() != other.getMaterialDef()) {
-            return false;
-        }
-
-        // Early exit if the size of the params is different
-        if (this.paramValues.size() != other.paramValues.size()) {
-            return false;
-        }
-
-        // Checking technique
-        if (this.technique != null || other.technique != null) {
-            // Techniques are considered equal if their names are the same
-            // E.g. if user chose custom technique for one material but
-            // uses default technique for other material, the materials
-            // are not equal.
-            String thisDefName = this.technique != null ? this.technique.getDef().getName() : "Default";
-            String otherDefName = other.technique != null ? other.technique.getDef().getName() : "Default";
-            if (!thisDefName.equals(otherDefName)) {
-                return false;
-            }
-        }
-
-        // Comparing parameters
-        for (String paramKey : paramValues.keySet()) {
-            MatParam thisParam = this.getParam(paramKey);
-            MatParam otherParam = other.getParam(paramKey);
-
-            // This param does not exist in compared mat
-            if (otherParam == null) {
-                return false;
-            }
-
-            if (!otherParam.equals(thisParam)) {
-                return false;
-            }
-        }
-
-        // Comparing additional render states
-        if (additionalState == null) {
-            if (other.additionalState != null) {
-                return false;
-            }
-        } else {
-            if (!additionalState.equals(other.additionalState)) {
-                return false;
-            }
-        }
-
-        return true;
-    }
-
-    /**
-     * Works like {@link Object#hashCode() } except it may change together with the material as the material is mutable by definition.
-     */
-    public int contentHashCode() {
-        int hash = 7;
-        hash = 29 * hash + (this.def != null ? this.def.hashCode() : 0);
-        hash = 29 * hash + (this.paramValues != null ? this.paramValues.hashCode() : 0);
-        hash = 29 * hash + (this.technique != null ? this.technique.getDef().getName().hashCode() : 0);
-        hash = 29 * hash + (this.additionalState != null ? this.additionalState.contentHashCode() : 0);
-        return hash;
-    }
-
-    /**
-     * Returns the currently active technique.
-     * <p>
-     * The technique is selected automatically by the {@link RenderManager}
-     * based on system capabilities. Users may select their own
-     * technique by using
-     * {@link #selectTechnique(java.lang.String, com.jme3.renderer.RenderManager) }.
-     *
-     * @return the currently active technique.
-     *
-     * @see #selectTechnique(java.lang.String, com.jme3.renderer.RenderManager)
-     */
-    public Technique getActiveTechnique() {
-        return technique;
-    }
-
-    /**
-     * Check if the transparent value marker is set on this material.
-     * @return True if the transparent value marker is set on this material.
-     * @see #setTransparent(boolean)
-     */
-    public boolean isTransparent() {
-        return transparent;
-    }
-
-    /**
-     * Set the transparent value marker.
-     *
-     * <p>This value is merely a marker, by itself it does nothing.
-     * Generally model loaders will use this marker to indicate further
-     * up that the material is transparent and therefore any geometries
-     * using it should be put into the {@link Bucket#Transparent transparent
-     * bucket}.
-     *
-     * @param transparent the transparent value marker.
-     */
-    public void setTransparent(boolean transparent) {
-        this.transparent = transparent;
-    }
-
-    /**
-     * Check if the material should receive shadows or not.
-     *
-     * @return True if the material should receive shadows.
-     *
-     * @see Material#setReceivesShadows(boolean)
-     */
-    public boolean isReceivesShadows() {
-        return receivesShadows;
-    }
-
-    /**
-     * Set if the material should receive shadows or not.
-     *
-     * <p>This value is merely a marker, by itself it does nothing.
-     * Generally model loaders will use this marker to indicate
-     * the material should receive shadows and therefore any
-     * geometries using it should have the {@link ShadowMode#Receive} set
-     * on them.
-     *
-     * @param receivesShadows if the material should receive shadows or not.
-     */
-    public void setReceivesShadows(boolean receivesShadows) {
-        this.receivesShadows = receivesShadows;
-    }
-
-    /**
-     * Acquire the additional {@link RenderState render state} to apply
-     * for this material.
-     *
-     * <p>The first call to this method will create an additional render
-     * state which can be modified by the user to apply any render
-     * states in addition to the ones used by the renderer. Only render
-     * states which are modified in the additional render state will be applied.
-     *
-     * @return The additional render state.
-     */
-    public RenderState getAdditionalRenderState() {
-        if (additionalState == null) {
-            additionalState = RenderState.ADDITIONAL.clone();
-        }
-        return additionalState;
-    }
-
-    /**
-     * Get the material definition (j3md file info) that <code>this</code>
-     * material is implementing.
-     *
-     * @return the material definition this material implements.
-     */
-    public MaterialDef getMaterialDef() {
-        return def;
-    }
-
-    /**
-     * Returns the parameter set on this material with the given name,
-     * returns <code>null</code> if the parameter is not set.
-     *
-     * @param name The parameter name to look up.
-     * @return The MatParam if set, or null if not set.
-     */
-    public MatParam getParam(String name) {
-        return paramValues.get(name);
-    }
-
-    /**
-     * Returns the texture parameter set on this material with the given name,
-     * returns <code>null</code> if the parameter is not set.
-     *
-     * @param name The parameter name to look up.
-     * @return The MatParamTexture if set, or null if not set.
-     */
-    public MatParamTexture getTextureParam(String name) {
-        MatParam param = paramValues.get(name);
-        if (param instanceof MatParamTexture) {
-            return (MatParamTexture) param;
-        }
-        return null;
-    }
-
-    /**
-     * Returns a collection of all parameters set on this material.
-     *
-     * @return a collection of all parameters set on this material.
-     *
-     * @see #setParam(java.lang.String, com.jme3.shader.VarType, java.lang.Object)
-     */
-    public Collection<MatParam> getParams() {
-        return paramValues.values();
-    }
-
-    /**
-     * Returns the ListMap of all parameters set on this material.
-     *
-     * @return a ListMap of all parameters set on this material.
-     *
-     * @see #setParam(java.lang.String, com.jme3.shader.VarType, java.lang.Object)
-     */
-    public ListMap getParamsMap() {
-        return paramValues;
-    }
-
-    /**
-     * Check if setting the parameter given the type and name is allowed.
-     * @param type The type that the "set" function is designed to set
-     * @param name The name of the parameter
-     */
-    private void checkSetParam(VarType type, String name) {
-        MatParam paramDef = def.getMaterialParam(name);
-        if (paramDef == null) {
-            throw new IllegalArgumentException("Material parameter is not defined: " + name);
-        }
-        if (type != null && paramDef.getVarType() != type) {
-            logger.log(Level.WARNING, "Material parameter being set: {0} with "
-                    + "type {1} doesn''t match definition types {2}", new Object[]{name, type.name(), paramDef.getVarType()});
-        }
-    }
-
-    /**
-     * Pass a parameter to the material shader.
-     *
-     * @param name the name of the parameter defined in the material definition (j3md)
-     * @param type the type of the parameter {@link VarType}
-     * @param value the value of the parameter
-     */
-    public void setParam(String name, VarType type, Object value) {
-        checkSetParam(type, name);
-
-        if (type.isTextureType()) {
-            setTextureParam(name, type, (Texture)value);
-        } else {
-            MatParam val = getParam(name);
-            if (val == null) {
-                MatParam paramDef = def.getMaterialParam(name);
-                paramValues.put(name, new MatParam(type, name, value));
-            } else {
-                val.setValue(value);
-            }
-
-            if (technique != null) {
-                technique.notifyParamChanged(name, type, value);
-            }
-        }
-    }
-
-    /**
-     * Clear a parameter from this material. The parameter must exist
-     * @param name the name of the parameter to clear
-     */
-    public void clearParam(String name) {
-        checkSetParam(null, name);
-        MatParam matParam = getParam(name);
-        if (matParam == null) {
-            return;
-        }
-
-        paramValues.remove(name);
-        if (matParam instanceof MatParamTexture) {
-            int texUnit = ((MatParamTexture) matParam).getUnit();
-            nextTexUnit--;
-            for (MatParam param : paramValues.values()) {
-                if (param instanceof MatParamTexture) {
-                    MatParamTexture texParam = (MatParamTexture) param;
-                    if (texParam.getUnit() > texUnit) {
-                        texParam.setUnit(texParam.getUnit() - 1);
-                    }
-                }
-            }
-            sortingId = -1;
-        }
-        if (technique != null) {
-            technique.notifyParamChanged(name, null, null);
-        }
-    }
-
-    /**
-     * Set a texture parameter.
-     *
-     * @param name The name of the parameter
-     * @param type The variable type {@link VarType}
-     * @param value The texture value of the parameter.
-     *
-     * @throws IllegalArgumentException is value is null
-     */
-    public void setTextureParam(String name, VarType type, Texture value) {
-        if (value == null) {
-            throw new IllegalArgumentException();
-        }
-
-        checkSetParam(type, name);
-        MatParamTexture val = getTextureParam(name);
-        if (val == null) {
-            MatParamTexture paramDef = (MatParamTexture) def.getMaterialParam(name);
-            if (paramDef.getColorSpace() != null && paramDef.getColorSpace() != value.getImage().getColorSpace()) {
-                value.getImage().setColorSpace(paramDef.getColorSpace());
-                logger.log(Level.FINE, "Material parameter {0} needs a {1} texture, "
-                        + "texture {2} was switched to {3} color space.",
-                        new Object[]{name, paramDef.getColorSpace().toString(),
-                            value.getName(),
-                            value.getImage().getColorSpace().name()});
-            } else if (paramDef.getColorSpace() == null && value.getName() != null && value.getImage().getColorSpace() == ColorSpace.Linear) {
-                logger.log(Level.WARNING,
-                        "The texture {0} has linear color space, but the material "
-                        + "parameter {2} specifies no color space requirement, this may "
-                        + "lead to unexpected behavior.\nCheck if the image "
-                        + "was not set to another material parameter with a linear "
-                        + "color space, or that you did not set the ColorSpace to "
-                        + "Linear using texture.getImage.setColorSpace().",
-                        new Object[]{value.getName(), value.getImage().getColorSpace().name(), name});
-            }
-            paramValues.put(name, new MatParamTexture(type, name, value, nextTexUnit++, null));
-        } else {
-            val.setTextureValue(value);
-        }
-
-        if (technique != null) {
-            technique.notifyParamChanged(name, type, nextTexUnit - 1);
-        }
-
-        // need to recompute sort ID
-        sortingId = -1;
-    }
-
-    /**
-     * Pass a texture to the material shader.
-     *
-     * @param name the name of the texture defined in the material definition
-     * (j3md) (for example Texture for Lighting.j3md)
-     * @param value the Texture object previously loaded by the asset manager
-     */
-    public void setTexture(String name, Texture value) {
-        if (value == null) {
-            // clear it
-            clearParam(name);
-            return;
-        }
-
-        VarType paramType = null;
-        switch (value.getType()) {
-            case TwoDimensional:
-                paramType = VarType.Texture2D;
-                break;
-            case TwoDimensionalArray:
-                paramType = VarType.TextureArray;
-                break;
-            case ThreeDimensional:
-                paramType = VarType.Texture3D;
-                break;
-            case CubeMap:
-                paramType = VarType.TextureCubeMap;
-                break;
-            default:
-                throw new UnsupportedOperationException("Unknown texture type: " + value.getType());
-        }
-
-        setTextureParam(name, paramType, value);
-    }
-
-    /**
-     * Pass a Matrix4f to the material shader.
-     *
-     * @param name the name of the matrix defined in the material definition (j3md)
-     * @param value the Matrix4f object
-     */
-    public void setMatrix4(String name, Matrix4f value) {
-        setParam(name, VarType.Matrix4, value);
-    }
-
-    /**
-     * Pass a boolean to the material shader.
-     *
-     * @param name the name of the boolean defined in the material definition (j3md)
-     * @param value the boolean value
-     */
-    public void setBoolean(String name, boolean value) {
-        setParam(name, VarType.Boolean, value);
-    }
-
-    /**
-     * Pass a float to the material shader.
-     *
-     * @param name the name of the float defined in the material definition (j3md)
-     * @param value the float value
-     */
-    public void setFloat(String name, float value) {
-        setParam(name, VarType.Float, value);
-    }
-
-    /**
-     * Pass a float to the material shader.  This version avoids auto-boxing
-     * if the value is already a Float.
-     *
-     * @param name the name of the float defined in the material definition (j3md)
-     * @param value the float value
-     */
-    public void setFloat(String name, Float value) {
-        setParam(name, VarType.Float, value);
-    }
-
-    /**
-     * Pass an int to the material shader.
-     *
-     * @param name the name of the int defined in the material definition (j3md)
-     * @param value the int value
-     */
-    public void setInt(String name, int value) {
-        setParam(name, VarType.Int, value);
-    }
-
-    /**
-     * Pass a Color to the material shader.
-     *
-     * @param name the name of the color defined in the material definition (j3md)
-     * @param value the ColorRGBA value
-     */
-    public void setColor(String name, ColorRGBA value) {
-        setParam(name, VarType.Vector4, value);
-    }
-
-    /**
-     * Pass a Vector2f to the material shader.
-     *
-     * @param name the name of the Vector2f defined in the material definition (j3md)
-     * @param value the Vector2f value
-     */
-    public void setVector2(String name, Vector2f value) {
-        setParam(name, VarType.Vector2, value);
-    }
-
-    /**
-     * Pass a Vector3f to the material shader.
-     *
-     * @param name the name of the Vector3f defined in the material definition (j3md)
-     * @param value the Vector3f value
-     */
-    public void setVector3(String name, Vector3f value) {
-        setParam(name, VarType.Vector3, value);
-    }
-
-    /**
-     * Pass a Vector4f to the material shader.
-     *
-     * @param name the name of the Vector4f defined in the material definition (j3md)
-     * @param value the Vector4f value
-     */
-    public void setVector4(String name, Vector4f value) {
-        setParam(name, VarType.Vector4, value);
-    }
-
-    private ColorRGBA getAmbientColor(LightList lightList, boolean removeLights) {
-        ambientLightColor.set(0, 0, 0, 1);
-        for (int j = 0; j < lightList.size(); j++) {
-            Light l = lightList.get(j);
-            if (l instanceof AmbientLight) {
-                ambientLightColor.addLocal(l.getColor());
-                if(removeLights){
-                    lightList.remove(l);
-                }
-            }
-        }
-        ambientLightColor.a = 1.0f;
-        return ambientLightColor;
-    }
-
-    private static void renderMeshFromGeometry(Renderer renderer, Geometry geom) {
-        Mesh mesh = geom.getMesh();
-        int lodLevel = geom.getLodLevel();
-        if (geom instanceof InstancedGeometry) {
-            InstancedGeometry instGeom = (InstancedGeometry) geom;
-            int numInstances = instGeom.getActualNumInstances();
-            if (numInstances == 0) {
-                return;
-            }
-            if (renderer.getCaps().contains(Caps.MeshInstancing)) {
-                renderer.renderMesh(mesh, lodLevel, numInstances, instGeom.getAllInstanceData());
-            } else {
-                throw new RendererException("Mesh instancing is not supported by the video hardware");
-            }
-        } else {
-            renderer.renderMesh(mesh, lodLevel, 1, null);
-        }
-    }
-
-    /**
-     * Uploads the lights in the light list as two uniform arrays.<br/><br/> *
-     * <p>
-     * <code>uniform vec4 g_LightColor[numLights];</code><br/> //
-     * g_LightColor.rgb is the diffuse/specular color of the light.<br/> //
-     * g_Lightcolor.a is the type of light, 0 = Directional, 1 = Point, <br/> //
-     * 2 = Spot. <br/> <br/>
-     * <code>uniform vec4 g_LightPosition[numLights];</code><br/> //
-     * g_LightPosition.xyz is the position of the light (for point lights)<br/>
-     * // or the direction of the light (for directional lights).<br/> //
-     * g_LightPosition.w is the inverse radius (1/r) of the light (for
-     * attenuation) <br/> </p>
-     */
-    protected int updateLightListUniforms(Shader shader, Geometry g, LightList lightList, int numLights, RenderManager rm, int startIndex) {
-        if (numLights == 0) { // this shader does not do lighting, ignore.
-            return 0;
-        }
-
-        Uniform lightData = shader.getUniform("g_LightData");
-        lightData.setVector4Length(numLights * 3);//8 lights * max 3
-        Uniform ambientColor = shader.getUniform("g_AmbientLightColor");
-
-
-        if (startIndex != 0) {
-            // apply additive blending for 2nd and future passes
-            rm.getRenderer().applyRenderState(additiveLight);
-            ambientColor.setValue(VarType.Vector4, ColorRGBA.Black);
-        }else{
-            ambientColor.setValue(VarType.Vector4, getAmbientColor(lightList,true));
-        }
-
-        int lightDataIndex = 0;
-        TempVars vars = TempVars.get();
-        Vector4f tmpVec = vars.vect4f1;
-        int curIndex;
-        int endIndex = numLights + startIndex;
-        for (curIndex = startIndex; curIndex < endIndex && curIndex < lightList.size(); curIndex++) {
-
-
-                Light l = lightList.get(curIndex);
-                if(l.getType() == Light.Type.Ambient){
-                    endIndex++;
-                    continue;
-                }
-                ColorRGBA color = l.getColor();
-                //Color
-                lightData.setVector4InArray(color.getRed(),
-                        color.getGreen(),
-                        color.getBlue(),
-                        l.getType().getId(),
-                        lightDataIndex);
-                lightDataIndex++;
-
-                switch (l.getType()) {
-                    case Directional:
-                        DirectionalLight dl = (DirectionalLight) l;
-                        Vector3f dir = dl.getDirection();
-                        //Data directly sent in view space to avoid a matrix mult for each pixel
-                        tmpVec.set(dir.getX(), dir.getY(), dir.getZ(), 0.0f);
-<<<<<<< HEAD
-                        transposeLightDataToSpace(technique.getDef().getLightSpace(), rm, tmpVec);                        
-
-=======
-                        rm.getCurrentCamera().getViewMatrix().mult(tmpVec, tmpVec);
-//                        tmpVec.divideLocal(tmpVec.w);
-//                        tmpVec.normalizeLocal();
->>>>>>> 95d5fdf9
-                        lightData.setVector4InArray(tmpVec.getX(), tmpVec.getY(), tmpVec.getZ(), -1, lightDataIndex);
-                        lightDataIndex++;
-                        //PADDING
-                        lightData.setVector4InArray(0,0,0,0, lightDataIndex);
-                        lightDataIndex++;
-                        break;
-                    case Point:
-                        PointLight pl = (PointLight) l;
-                        Vector3f pos = pl.getPosition();
-                        float invRadius = pl.getInvRadius();
-                        tmpVec.set(pos.getX(), pos.getY(), pos.getZ(), 1.0f);
-<<<<<<< HEAD
-                        transposeLightDataToSpace(technique.getDef().getLightSpace(), rm, tmpVec);                        
-                        
-=======
-                        rm.getCurrentCamera().getViewMatrix().mult(tmpVec, tmpVec);
-                        //tmpVec.divideLocal(tmpVec.w);
->>>>>>> 95d5fdf9
-                        lightData.setVector4InArray(tmpVec.getX(), tmpVec.getY(), tmpVec.getZ(), invRadius, lightDataIndex);
-                        lightDataIndex++;
-                        //PADDING
-                        lightData.setVector4InArray(0,0,0,0, lightDataIndex);
-                        lightDataIndex++;
-                        break;
-                    case Spot:
-                        SpotLight sl = (SpotLight) l;
-                        Vector3f pos2 = sl.getPosition();
-                        Vector3f dir2 = sl.getDirection();
-                        float invRange = sl.getInvSpotRange();
-                        float spotAngleCos = sl.getPackedAngleCos();
-                        tmpVec.set(pos2.getX(), pos2.getY(), pos2.getZ(),  1.0f);
-<<<<<<< HEAD
-                        transposeLightDataToSpace(technique.getDef().getLightSpace(), rm, tmpVec);                        
-                       
-                        lightData.setVector4InArray(tmpVec.getX(), tmpVec.getY(), tmpVec.getZ(), invRange, lightDataIndex);
-                        lightDataIndex++;
-                        
-                        tmpVec.set(dir2.getX(), dir2.getY(), dir2.getZ(),  0.0f);
-                        transposeLightDataToSpace(technique.getDef().getLightSpace(), rm, tmpVec);                        
-=======
-                        rm.getCurrentCamera().getViewMatrix().mult(tmpVec, tmpVec);
-                       // tmpVec.divideLocal(tmpVec.w);
-                        lightData.setVector4InArray(tmpVec.getX(), tmpVec.getY(), tmpVec.getZ(), invRange, lightDataIndex);
-                        lightDataIndex++;
-
-                        //We transform the spot direction in view space here to save 5 varying later in the lighting shader
-                        //one vec4 less and a vec4 that becomes a vec3
-                        //the downside is that spotAngleCos decoding happens now in the frag shader.
-                        tmpVec.set(dir2.getX(), dir2.getY(), dir2.getZ(),  0.0f);
-                        rm.getCurrentCamera().getViewMatrix().mult(tmpVec, tmpVec);
-                        tmpVec.normalizeLocal();
->>>>>>> 95d5fdf9
-                        lightData.setVector4InArray(tmpVec.getX(), tmpVec.getY(), tmpVec.getZ(), spotAngleCos, lightDataIndex);
-                        lightDataIndex++;
-                        break;
-                    default:
-                        throw new UnsupportedOperationException("Unknown type of light: " + l.getType());
-                }
-        }
-        vars.release();
-        //Padding of unsued buffer space
-        while(lightDataIndex < numLights * 3) {
-            lightData.setVector4InArray(0f, 0f, 0f, 0f, lightDataIndex);
-            lightDataIndex++;
-        }
-        return curIndex;
-    }
-
-    protected void renderMultipassLighting(Shader shader, Geometry g, LightList lightList, RenderManager rm) {
-
-        Renderer r = rm.getRenderer();
-        Uniform lightDir = shader.getUniform("g_LightDirection");
-        Uniform lightColor = shader.getUniform("g_LightColor");
-        Uniform lightPos = shader.getUniform("g_LightPosition");
-        Uniform ambientColor = shader.getUniform("g_AmbientLightColor");
-        boolean isFirstLight = true;
-        boolean isSecondLight = false;
-
-        for (int i = 0; i < lightList.size(); i++) {
-            Light l = lightList.get(i);
-            if (l instanceof AmbientLight) {
-                continue;
-            }
-
-            if (isFirstLight) {
-                // set ambient color for first light only
-                ambientColor.setValue(VarType.Vector4, getAmbientColor(lightList, false));
-                isFirstLight = false;
-                isSecondLight = true;
-            } else if (isSecondLight) {
-                ambientColor.setValue(VarType.Vector4, ColorRGBA.Black);
-                // apply additive blending for 2nd and future lights
-                r.applyRenderState(additiveLight);
-                isSecondLight = false;
-            }
-
-            TempVars vars = TempVars.get();
-            Quaternion tmpLightDirection = vars.quat1;
-            Vector4f tmpLightPosition = vars.vect4f2;
-            ColorRGBA tmpLightColor = vars.color;
-            Vector4f tmpVec = vars.vect4f1;
-
-            ColorRGBA color = l.getColor();
-            tmpLightColor.set(color);
-            tmpLightColor.a = l.getType().getId();
-            lightColor.setValue(VarType.Vector4, tmpLightColor);
-
-            switch (l.getType()) {
-                case Directional:
-                    DirectionalLight dl = (DirectionalLight) l;
-                    Vector3f dir = dl.getDirection();
-                    //FIXME : there is an inconstency here due to backward
-                    //compatibility of the lighting shader.
-                    //The directional light direction is passed in the
-                    //LightPosition uniform. The lighting shader needs to be
-                    //reworked though in order to fix this.
-                    tmpLightPosition.set(dir.getX(), dir.getY(), dir.getZ(), -1);      
-                    transposeLightDataToSpace(technique.getDef().getLightSpace(), rm, tmpLightPosition);
-                    lightPos.setValue(VarType.Vector4, tmpLightPosition);
-                    tmpLightDirection.set(0, 0, 0, 0);
-                    lightDir.setValue(VarType.Vector4, tmpLightDirection);
-                    break;
-                case Point:
-                    PointLight pl = (PointLight) l;
-                    Vector3f pos = pl.getPosition();
-                    float invRadius = pl.getInvRadius();
-
-                    tmpLightPosition.set(pos.getX(), pos.getY(), pos.getZ(), invRadius);
-                    transposeLightDataToSpace(technique.getDef().getLightSpace(), rm, tmpLightPosition);
-                    lightPos.setValue(VarType.Vector4, tmpLightPosition);
-                    tmpLightDirection.set(0, 0, 0, 0);
-                    lightDir.setValue(VarType.Vector4, tmpLightDirection);
-                    break;
-                case Spot:
-                    SpotLight sl = (SpotLight) l;
-                    Vector3f pos2 = sl.getPosition();
-                    Vector3f dir2 = sl.getDirection();
-                    float invRange = sl.getInvSpotRange();
-                    float spotAngleCos = sl.getPackedAngleCos();
-                
-                    tmpLightPosition.set(pos2.getX(), pos2.getY(), pos2.getZ(), invRange);
-                    transposeLightDataToSpace(technique.getDef().getLightSpace(), rm, tmpLightPosition);
-                    lightPos.setValue(VarType.Vector4, tmpLightPosition);
-
-                    tmpVec.set(dir2.getX(), dir2.getY(), dir2.getZ(), 0);
-                    if (technique.getDef().getLightSpace() == TechniqueDef.LightSpace.Legacy) {
-                        //Legacy kept for backward compatibility.
-                        //We transform the spot direction in view space here to save 5 varying later in the lighting shader
-                        //one vec4 less and a vec4 that becomes a vec3
-                        //the downside is that spotAngleCos decoding happens now in the frag shader.
-                        transposeLightDataToSpace(TechniqueDef.LightSpace.View, rm, tmpVec);
-                    } else {
-                        transposeLightDataToSpace(technique.getDef().getLightSpace(), rm, tmpVec);
-                    }
-                    tmpLightDirection.set(tmpVec.getX(), tmpVec.getY(), tmpVec.getZ(), spotAngleCos);
-
-                    lightDir.setValue(VarType.Vector4, tmpLightDirection);
-
-                    break;
-                default:
-                    throw new UnsupportedOperationException("Unknown type of light: " + l.getType());
-            }
-            vars.release();
-            r.setShader(shader);
-            renderMeshFromGeometry(r, g);
-        }
-
-        if (isFirstLight) {
-            // Either there are no lights at all, or only ambient lights.
-            // Render a dummy "normal light" so we can see the ambient color.
-            ambientColor.setValue(VarType.Vector4, getAmbientColor(lightList, false));
-            lightColor.setValue(VarType.Vector4, ColorRGBA.BlackNoAlpha);
-            lightPos.setValue(VarType.Vector4, nullDirLight);
-            r.setShader(shader);
-            renderMeshFromGeometry(r, g);
-        }
-    }
-    
-    private void transposeLightDataToSpace(TechniqueDef.LightSpace space, RenderManager rm, Vector4f store){
-        if(space == TechniqueDef.LightSpace.View){          
-            rm.getCurrentCamera().getViewMatrix().mult(store, store);        
-        }
-    };
-
-    /**
-     * Select the technique to use for rendering this material.
-     * <p>
-     * If <code>name</code> is "Default", then one of the
-     * {@link MaterialDef#getDefaultTechniques() default techniques}
-     * on the material will be selected. Otherwise, the named technique
-     * will be found in the material definition.
-     * <p>
-     * Any candidate technique for selection (either default or named)
-     * must be verified to be compatible with the system, for that, the
-     * <code>renderManager</code> is queried for capabilities.
-     *
-     * @param name The name of the technique to select, pass "Default" to
-     * select one of the default techniques.
-     * @param renderManager The {@link RenderManager render manager}
-     * to query for capabilities.
-     *
-     * @throws IllegalArgumentException If "Default" is passed and no default
-     * techniques are available on the material definition, or if a name
-     * is passed but there's no technique by that name.
-     * @throws UnsupportedOperationException If no candidate technique supports
-     * the system capabilities.
-     */
-    public void selectTechnique(String name, RenderManager renderManager) {
-        // check if already created
-        Technique tech = techniques.get(name);
-        // When choosing technique, we choose one that
-        // supports all the caps.
-        EnumSet<Caps> rendererCaps = renderManager.getRenderer().getCaps();
-        if (tech == null) {
-
-            if (name.equals("Default")) {
-                List<TechniqueDef> techDefs = def.getDefaultTechniques();
-                if (techDefs == null || techDefs.isEmpty()) {
-                    throw new IllegalArgumentException("No default techniques are available on material '" + def.getName() + "'");
-                }
-
-                TechniqueDef lastTech = null;
-                for (TechniqueDef techDef : techDefs) {
-                    if (rendererCaps.containsAll(techDef.getRequiredCaps())) {
-                        // use the first one that supports all the caps
-                        tech = new Technique(this, techDef);
-                        techniques.put(name, tech);
-                        if(tech.getDef().getLightMode() == renderManager.getPreferredLightMode() ||
-                               tech.getDef().getLightMode() == LightMode.Disable){
-                            break;
-                        }
-                    }
-                    lastTech = techDef;
-                }
-                if (tech == null) {
-                    throw new UnsupportedOperationException("No default technique on material '" + def.getName() + "'\n"
-                            + " is supported by the video hardware. The caps "
-                            + lastTech.getRequiredCaps() + " are required.");
-                }
-
-            } else {
-                // create "special" technique instance
-                TechniqueDef techDef = def.getTechniqueDef(name);
-                if (techDef == null) {
-                    throw new IllegalArgumentException("For material " + def.getName() + ", technique not found: " + name);
-                }
-
-                if (!rendererCaps.containsAll(techDef.getRequiredCaps())) {
-                    throw new UnsupportedOperationException("The explicitly chosen technique '" + name + "' on material '" + def.getName() + "'\n"
-                            + "requires caps " + techDef.getRequiredCaps() + " which are not "
-                            + "supported by the video renderer");
-                }
-
-                tech = new Technique(this, techDef);
-                techniques.put(name, tech);
-            }
-        } else if (technique == tech) {
-            // attempting to switch to an already
-            // active technique.
-            return;
-        }
-
-        technique = tech;
-        tech.makeCurrent(def.getAssetManager(), true, rendererCaps, renderManager);
-
-        // shader was changed
-        sortingId = -1;
-    }
-
-    private void autoSelectTechnique(RenderManager rm) {
-        if (technique == null) {
-            selectTechnique("Default", rm);
-        } else {
-            technique.makeCurrent(def.getAssetManager(), false, rm.getRenderer().getCaps(), rm);
-        }
-    }
-
-    /**
-     * Preloads this material for the given render manager.
-     * <p>
-     * Preloading the material can ensure that when the material is first
-     * used for rendering, there won't be any delay since the material has
-     * been already been setup for rendering.
-     *
-     * @param rm The render manager to preload for
-     */
-    public void preload(RenderManager rm) {
-        autoSelectTechnique(rm);
-
-        Renderer r = rm.getRenderer();
-        TechniqueDef techDef = technique.getDef();
-
-        Collection<MatParam> params = paramValues.values();
-        for (MatParam param : params) {
-            param.apply(r, technique);
-        }
-
-        r.setShader(technique.getShader());
-    }
-
-    private void clearUniformsSetByCurrent(Shader shader) {
-        ListMap<String, Uniform> uniforms = shader.getUniformMap();
-        int size = uniforms.size();
-        for (int i = 0; i < size; i++) {
-            Uniform u = uniforms.getValue(i);
-            u.clearSetByCurrentMaterial();
-        }
-    }
-
-    private void resetUniformsNotSetByCurrent(Shader shader) {
-        ListMap<String, Uniform> uniforms = shader.getUniformMap();
-        int size = uniforms.size();
-        for (int i = 0; i < size; i++) {
-            Uniform u = uniforms.getValue(i);
-            if (!u.isSetByCurrentMaterial()) {
-                if (u.getName().charAt(0) != 'g') {
-                    // Don't reset world globals!
-                    // The benefits gained from this are very minimal
-                    // and cause lots of matrix -> FloatBuffer conversions.
-                    u.clearValue();
-                }
-            }
-        }
-    }
-
-    /**
-     * Called by {@link RenderManager} to render the geometry by
-     * using this material.
-     * <p>
-     * The material is rendered as follows:
-     * <ul>
-     * <li>Determine which technique to use to render the material -
-     * either what the user selected via
-     * {@link #selectTechnique(java.lang.String, com.jme3.renderer.RenderManager)
-     * Material.selectTechnique()},
-     * or the first default technique that the renderer supports
-     * (based on the technique's {@link TechniqueDef#getRequiredCaps() requested rendering capabilities})<ul>
-     * <li>If the technique has been changed since the last frame, then it is notified via
-     * {@link Technique#makeCurrent(com.jme3.asset.AssetManager, boolean, java.util.EnumSet)
-     * Technique.makeCurrent()}.
-     * If the technique wants to use a shader to render the model, it should load it at this part -
-     * the shader should have all the proper defines as declared in the technique definition,
-     * including those that are bound to material parameters.
-     * The technique can re-use the shader from the last frame if
-     * no changes to the defines occurred.</li></ul>
-     * <li>Set the {@link RenderState} to use for rendering. The render states are
-     * applied in this order (later RenderStates override earlier RenderStates):<ol>
-     * <li>{@link TechniqueDef#getRenderState() Technique Definition's RenderState}
-     * - i.e. specific renderstate that is required for the shader.</li>
-     * <li>{@link #getAdditionalRenderState() Material Instance Additional RenderState}
-     * - i.e. ad-hoc renderstate set per model</li>
-     * <li>{@link RenderManager#getForcedRenderState() RenderManager's Forced RenderState}
-     * - i.e. renderstate requested by a {@link com.jme3.post.SceneProcessor} or
-     * post-processing filter.</li></ol>
-     * <li>If the technique {@link TechniqueDef#isUsingShaders() uses a shader}, then the uniforms of the shader must be updated.<ul>
-     * <li>Uniforms bound to material parameters are updated based on the current material parameter values.</li>
-     * <li>Uniforms bound to world parameters are updated from the RenderManager.
-     * Internally {@link UniformBindingManager} is used for this task.</li>
-     * <li>Uniforms bound to textures will cause the texture to be uploaded as necessary.
-     * The uniform is set to the texture unit where the texture is bound.</li></ul>
-     * <li>If the technique uses a shader, the model is then rendered according
-     * to the lighting mode specified on the technique definition.<ul>
-     * <li>{@link LightMode#SinglePass single pass light mode} fills the shader's light uniform arrays
-     * with the first 4 lights and renders the model once.</li>
-     * <li>{@link LightMode#MultiPass multi pass light mode} light mode renders the model multiple times,
-     * for the first light it is rendered opaque, on subsequent lights it is
-     * rendered with {@link BlendMode#AlphaAdditive alpha-additive} blending and depth writing disabled.</li>
-     * </ul>
-     * <li>For techniques that do not use shaders,
-     * fixed function OpenGL is used to render the model (see {@link GL1Renderer} interface):<ul>
-     * <li>OpenGL state ({@link FixedFuncBinding}) that is bound to material parameters is updated. </li>
-     * <li>The texture set on the material is uploaded and bound.
-     * Currently only 1 texture is supported for fixed function techniques.</li>
-     * <li>If the technique uses lighting, then OpenGL lighting state is updated
-     * based on the light list on the geometry, otherwise OpenGL lighting is disabled.</li>
-     * <li>The mesh is uploaded and rendered.</li>
-     * </ul>
-     * </ul>
-     *
-     * @param geom The geometry to render
-     * @param lights Presorted and filtered light list to use for rendering
-     * @param rm The render manager requesting the rendering
-     */
-    public void render(Geometry geom, LightList lights, RenderManager rm) {
-        autoSelectTechnique(rm);
-        TechniqueDef techDef = technique.getDef();
-
-        if (techDef.isNoRender()) return;
-
-        Renderer r = rm.getRenderer();
-
-        if (rm.getForcedRenderState() != null) {
-            r.applyRenderState(rm.getForcedRenderState());
-        } else {
-            if (techDef.getRenderState() != null) {
-                r.applyRenderState(techDef.getRenderState().copyMergedTo(additionalState, mergedRenderState));
-            } else {
-                r.applyRenderState(RenderState.DEFAULT.copyMergedTo(additionalState, mergedRenderState));
-            }
-        }
-
-
-        // update camera and world matrices
-        // NOTE: setWorldTransform should have been called already
-
-        // reset unchanged uniform flag
-        clearUniformsSetByCurrent(technique.getShader());
-        rm.updateUniformBindings(technique.getWorldBindUniforms());
-
-
-        // setup textures and uniforms
-        for (int i = 0; i < paramValues.size(); i++) {
-            MatParam param = paramValues.getValue(i);
-            param.apply(r, technique);
-        }
-
-        Shader shader = technique.getShader();
-
-        
-        // send lighting information, if needed
-        switch (techDef.getLightMode()) {
-            case Disable:
-                break;
-            case SinglePass:
-                assert technique.getDef().getLightSpace()!= null;
-                int nbRenderedLights = 0;
-                resetUniformsNotSetByCurrent(shader);
-                if (lights.size() == 0) {
-                    updateLightListUniforms(shader, geom, lights, rm.getSinglePassLightBatchSize(), rm, 0);
-                    r.setShader(shader);
-                    renderMeshFromGeometry(r, geom);
-                } else {
-                    while (nbRenderedLights < lights.size()) {
-                        nbRenderedLights = updateLightListUniforms(shader, geom, lights, rm.getSinglePassLightBatchSize(), rm, nbRenderedLights);
-                        r.setShader(shader);
-                        renderMeshFromGeometry(r, geom);
-                    }
-                }
-                return;
-            case FixedPipeline:
-                throw new IllegalArgumentException("OpenGL1 is not supported");
-            case MultiPass:
-                assert technique.getDef().getLightSpace()!= null;
-                // NOTE: Special case!
-                resetUniformsNotSetByCurrent(shader);
-                renderMultipassLighting(shader, geom, lights, rm);
-                // very important, notice the return statement!
-                return;
-        }
-
-        // upload and bind shader
-        // any unset uniforms will be set to 0
-        resetUniformsNotSetByCurrent(shader);
-        r.setShader(shader);
-
-        renderMeshFromGeometry(r, geom);
-    }
-
-    /**
-     * Called by {@link RenderManager} to render the geometry by
-     * using this material.
-     *
-     * Note that this version of the render method
-     * does not perform light filtering.
-     *
-     * @param geom The geometry to render
-     * @param rm The render manager requesting the rendering
-     */
-    public void render(Geometry geom, RenderManager rm) {
-        render(geom, geom.getWorldLightList(), rm);
-    }
-
-    public void write(JmeExporter ex) throws IOException {
-        OutputCapsule oc = ex.getCapsule(this);
-        oc.write(def.getAssetName(), "material_def", null);
-        oc.write(additionalState, "render_state", null);
-        oc.write(transparent, "is_transparent", false);
-        oc.writeStringSavableMap(paramValues, "parameters", null);
-    }
-
-    public void read(JmeImporter im) throws IOException {
-        InputCapsule ic = im.getCapsule(this);
-
-        additionalState = (RenderState) ic.readSavable("render_state", null);
-        transparent = ic.readBoolean("is_transparent", false);
-
-        // Load the material def
-        String defName = ic.readString("material_def", null);
-        HashMap<String, MatParam> params = (HashMap<String, MatParam>) ic.readStringSavableMap("parameters", null);
-
-        boolean enableVcolor = false;
-        boolean separateTexCoord = false;
-        boolean applyDefaultValues = false;
-        boolean guessRenderStateApply = false;
-
-        int ver = ic.getSavableVersion(Material.class);
-        if (ver < 1) {
-            applyDefaultValues = true;
-        }
-        if (ver < 2) {
-            guessRenderStateApply = true;
-        }
-        if (im.getFormatVersion() == 0) {
-            // Enable compatibility with old models
-            if (defName.equalsIgnoreCase("Common/MatDefs/Misc/VertexColor.j3md")) {
-                // Using VertexColor, switch to Unshaded and set VertexColor=true
-                enableVcolor = true;
-                defName = "Common/MatDefs/Misc/Unshaded.j3md";
-            } else if (defName.equalsIgnoreCase("Common/MatDefs/Misc/SimpleTextured.j3md")
-                    || defName.equalsIgnoreCase("Common/MatDefs/Misc/SolidColor.j3md")) {
-                // Using SimpleTextured/SolidColor, just switch to Unshaded
-                defName = "Common/MatDefs/Misc/Unshaded.j3md";
-            } else if (defName.equalsIgnoreCase("Common/MatDefs/Misc/WireColor.j3md")) {
-                // Using WireColor, set wireframe renderstate = true and use Unshaded
-                getAdditionalRenderState().setWireframe(true);
-                defName = "Common/MatDefs/Misc/Unshaded.j3md";
-            } else if (defName.equalsIgnoreCase("Common/MatDefs/Misc/Unshaded.j3md")) {
-                // Uses unshaded, ensure that the proper param is set
-                MatParam value = params.get("SeperateTexCoord");
-                if (value != null && ((Boolean) value.getValue()) == true) {
-                    params.remove("SeperateTexCoord");
-                    separateTexCoord = true;
-                }
-            }
-            assert applyDefaultValues && guessRenderStateApply;
-        }
-
-        def = (MaterialDef) im.getAssetManager().loadAsset(new AssetKey(defName));
-        paramValues = new ListMap<String, MatParam>();
-
-        // load the textures and update nextTexUnit
-        for (Map.Entry<String, MatParam> entry : params.entrySet()) {
-            MatParam param = entry.getValue();
-            if (param instanceof MatParamTexture) {
-                MatParamTexture texVal = (MatParamTexture) param;
-
-                if (nextTexUnit < texVal.getUnit() + 1) {
-                    nextTexUnit = texVal.getUnit() + 1;
-                }
-
-                // the texture failed to load for this param
-                // do not add to param values
-                if (texVal.getTextureValue() == null || texVal.getTextureValue().getImage() == null) {
-                    continue;
-                }
-            }
-
-            if (im.getFormatVersion() == 0 && param.getName().startsWith("m_")) {
-                // Ancient version of jME3 ...
-                param.setName(param.getName().substring(2));
-            }
-
-            if (def.getMaterialParam(param.getName()) == null) {
-                logger.log(Level.WARNING, "The material parameter is not defined: {0}. Ignoring..",
-                                          param.getName());
-            } else {
-                checkSetParam(param.getVarType(), param.getName());
-                paramValues.put(param.getName(), param);
-            }
-        }
-
-        if (applyDefaultValues) {
-            // compatability with old versions where default vars were
-            // not available
-            for (MatParam param : def.getMaterialParams()) {
-                if (param.getValue() != null && paramValues.get(param.getName()) == null) {
-                    setParam(param.getName(), param.getVarType(), param.getValue());
-                }
-            }
-        }
-        if (guessRenderStateApply && additionalState != null) {
-            // Try to guess values of "apply" render state based on defaults
-            // if value != default then set apply to true
-            additionalState.applyPolyOffset = additionalState.offsetEnabled;
-            additionalState.applyAlphaFallOff = additionalState.alphaTest;
-            additionalState.applyAlphaTest = additionalState.alphaTest;
-            additionalState.applyBlendMode = additionalState.blendMode != BlendMode.Off;
-            additionalState.applyColorWrite = !additionalState.colorWrite;
-            additionalState.applyCullMode = additionalState.cullMode != FaceCullMode.Back;
-            additionalState.applyDepthTest = !additionalState.depthTest;
-            additionalState.applyDepthWrite = !additionalState.depthWrite;
-            additionalState.applyPointSprite = additionalState.pointSprite;
-            additionalState.applyStencilTest = additionalState.stencilTest;
-            additionalState.applyWireFrame = additionalState.wireframe;
-        }
-        if (enableVcolor) {
-            setBoolean("VertexColor", true);
-        }
-        if (separateTexCoord) {
-            setBoolean("SeparateTexCoord", true);
-        }
-    }
-}
+/*
+ * Copyright (c) 2009-2012 jMonkeyEngine
+ * All rights reserved.
+ *
+ * Redistribution and use in source and binary forms, with or without
+ * modification, are permitted provided that the following conditions are
+ * met:
+ *
+ * * Redistributions of source code must retain the above copyright
+ *   notice, this list of conditions and the following disclaimer.
+ *
+ * * Redistributions in binary form must reproduce the above copyright
+ *   notice, this list of conditions and the following disclaimer in the
+ *   documentation and/or other materials provided with the distribution.
+ *
+ * * Neither the name of 'jMonkeyEngine' nor the names of its contributors
+ *   may be used to endorse or promote products derived from this software
+ *   without specific prior written permission.
+ *
+ * THIS SOFTWARE IS PROVIDED BY THE COPYRIGHT HOLDERS AND CONTRIBUTORS
+ * "AS IS" AND ANY EXPRESS OR IMPLIED WARRANTIES, INCLUDING, BUT NOT LIMITED
+ * TO, THE IMPLIED WARRANTIES OF MERCHANTABILITY AND FITNESS FOR A PARTICULAR
+ * PURPOSE ARE DISCLAIMED. IN NO EVENT SHALL THE COPYRIGHT OWNER OR
+ * CONTRIBUTORS BE LIABLE FOR ANY DIRECT, INDIRECT, INCIDENTAL, SPECIAL,
+ * EXEMPLARY, OR CONSEQUENTIAL DAMAGES (INCLUDING, BUT NOT LIMITED TO,
+ * PROCUREMENT OF SUBSTITUTE GOODS OR SERVICES; LOSS OF USE, DATA, OR
+ * PROFITS; OR BUSINESS INTERRUPTION) HOWEVER CAUSED AND ON ANY THEORY OF
+ * LIABILITY, WHETHER IN CONTRACT, STRICT LIABILITY, OR TORT (INCLUDING
+ * NEGLIGENCE OR OTHERWISE) ARISING IN ANY WAY OUT OF THE USE OF THIS
+ * SOFTWARE, EVEN IF ADVISED OF THE POSSIBILITY OF SUCH DAMAGE.
+ */
+package com.jme3.material;
+
+import com.jme3.asset.AssetKey;
+import com.jme3.asset.AssetManager;
+import com.jme3.asset.CloneableSmartAsset;
+import com.jme3.export.*;
+import com.jme3.light.*;
+import com.jme3.material.RenderState.BlendMode;
+import com.jme3.material.RenderState.FaceCullMode;
+import com.jme3.material.TechniqueDef.LightMode;
+import com.jme3.material.TechniqueDef.ShadowMode;
+import com.jme3.math.*;
+import com.jme3.renderer.Caps;
+import com.jme3.renderer.RenderManager;
+import com.jme3.renderer.Renderer;
+import com.jme3.renderer.RendererException;
+import com.jme3.renderer.queue.RenderQueue.Bucket;
+import com.jme3.scene.Geometry;
+import com.jme3.scene.Mesh;
+import com.jme3.scene.instancing.InstancedGeometry;
+import com.jme3.shader.Shader;
+import com.jme3.shader.Uniform;
+import com.jme3.shader.VarType;
+import com.jme3.texture.Texture;
+import com.jme3.texture.image.ColorSpace;
+import com.jme3.util.ListMap;
+import com.jme3.util.TempVars;
+import java.io.IOException;
+import java.util.*;
+import java.util.logging.Level;
+import java.util.logging.Logger;
+
+/**
+ * <code>Material</code> describes the rendering style for a given
+ * {@link Geometry}.
+ * <p>A material is essentially a list of {@link MatParam parameters},
+ * those parameters map to uniforms which are defined in a shader.
+ * Setting the parameters can modify the behavior of a
+ * shader.
+ * <p/>
+ *
+ * @author Kirill Vainer
+ */
+public class Material implements CloneableSmartAsset, Cloneable, Savable {
+
+    // Version #2: Fixed issue with RenderState.apply*** flags not getting exported
+    public static final int SAVABLE_VERSION = 2;
+    private static final Logger logger = Logger.getLogger(Material.class.getName());
+    private static final RenderState additiveLight = new RenderState();
+    private static final RenderState depthOnly = new RenderState();
+    private static final Quaternion nullDirLight = new Quaternion(0, -1, 0, -1);
+
+    static {
+        depthOnly.setDepthTest(true);
+        depthOnly.setDepthWrite(true);
+        depthOnly.setFaceCullMode(RenderState.FaceCullMode.Back);
+        depthOnly.setColorWrite(false);
+
+        additiveLight.setBlendMode(RenderState.BlendMode.AlphaAdditive);
+        additiveLight.setDepthWrite(false);
+    }
+    private AssetKey key;
+    private String name;
+    private MaterialDef def;
+    private ListMap<String, MatParam> paramValues = new ListMap<String, MatParam>();
+    private Technique technique;
+    private HashMap<String, Technique> techniques = new HashMap<String, Technique>();
+    private int nextTexUnit = 0;
+    private RenderState additionalState = null;
+    private RenderState mergedRenderState = new RenderState();
+    private boolean transparent = false;
+    private boolean receivesShadows = false;
+    private int sortingId = -1;
+    private transient ColorRGBA ambientLightColor = new ColorRGBA(0, 0, 0, 1);
+
+    public Material(MaterialDef def) {
+        if (def == null) {
+            throw new NullPointerException("Material definition cannot be null");
+        }
+        this.def = def;
+
+        // Load default values from definition (if any)
+        for (MatParam param : def.getMaterialParams()) {
+            if (param.getValue() != null) {
+                setParam(param.getName(), param.getVarType(), param.getValue());
+            }
+        }
+    }
+
+    public Material(AssetManager contentMan, String defName) {
+        this((MaterialDef) contentMan.loadAsset(new AssetKey(defName)));
+    }
+
+    /**
+     * Do not use this constructor. Serialization purposes only.
+     */
+    public Material() {
+    }
+
+    /**
+     * Returns the asset key name of the asset from which this material was loaded.
+     *
+     * <p>This value will be <code>null</code> unless this material was loaded
+     * from a .j3m file.
+     *
+     * @return Asset key name of the j3m file
+     */
+    public String getAssetName() {
+        return key != null ? key.getName() : null;
+    }
+
+    /**
+     * @return the name of the material (not the same as the asset name), the returned value can be null
+     */
+    public String getName() {
+        return name;
+    }
+
+    /**
+     * This method sets the name of the material.
+     * The name is not the same as the asset name.
+     * It can be null and there is no guarantee of its uniqueness.
+     * @param name the name of the material
+     */
+    public void setName(String name) {
+        this.name = name;
+    }
+
+    public void setKey(AssetKey key) {
+        this.key = key;
+    }
+
+    public AssetKey getKey() {
+        return key;
+    }
+
+    /**
+     * Returns the sorting ID or sorting index for this material.
+     *
+     * <p>The sorting ID is used internally by the system to sort rendering
+     * of geometries. It sorted to reduce shader switches, if the shaders
+     * are equal, then it is sorted by textures.
+     *
+     * @return The sorting ID used for sorting geometries for rendering.
+     */
+    public int getSortId() {
+        Technique t = getActiveTechnique();
+        if (sortingId == -1 && t != null && t.getShader() != null) {
+            int texId = -1;
+            for (int i = 0; i < paramValues.size(); i++) {
+                MatParam param = paramValues.getValue(i);
+                if (param instanceof MatParamTexture) {
+                    MatParamTexture tex = (MatParamTexture) param;
+                    if (tex.getTextureValue() != null && tex.getTextureValue().getImage() != null) {
+                        if (texId == -1) {
+                            texId = 0;
+                        }
+                        texId += tex.getTextureValue().getImage().getId() % 0xff;
+                    }
+                }
+            }
+            sortingId = texId + t.getShader().getId() * 1000;
+        }
+        return sortingId;
+    }
+
+    /**
+     * Clones this material. The result is returned.
+     */
+    @Override
+    public Material clone() {
+        try {
+            Material mat = (Material) super.clone();
+
+            if (additionalState != null) {
+                mat.additionalState = additionalState.clone();
+            }
+            mat.technique = null;
+            mat.techniques = new HashMap<String, Technique>();
+
+            mat.paramValues = new ListMap<String, MatParam>();
+            for (int i = 0; i < paramValues.size(); i++) {
+                Map.Entry<String, MatParam> entry = paramValues.getEntry(i);
+                mat.paramValues.put(entry.getKey(), entry.getValue().clone());
+            }
+
+            return mat;
+        } catch (CloneNotSupportedException ex) {
+            throw new AssertionError(ex);
+        }
+    }
+
+    /**
+     * Compares two materials and returns true if they are equal.
+     * This methods compare definition, parameters, additional render states.
+     * Since materials are mutable objects, implementing equals() properly is not possible,
+     * hence the name contentEquals().
+     *
+     * @param otherObj the material to compare to this material
+     * @return true if the materials are equal.
+     */
+    public boolean contentEquals(Object otherObj) {
+        if (!(otherObj instanceof Material)) {
+            return false;
+        }
+
+        Material other = (Material) otherObj;
+
+        // Early exit if the material are the same object
+        if (this == other) {
+            return true;
+        }
+
+        // Check material definition
+        if (this.getMaterialDef() != other.getMaterialDef()) {
+            return false;
+        }
+
+        // Early exit if the size of the params is different
+        if (this.paramValues.size() != other.paramValues.size()) {
+            return false;
+        }
+
+        // Checking technique
+        if (this.technique != null || other.technique != null) {
+            // Techniques are considered equal if their names are the same
+            // E.g. if user chose custom technique for one material but
+            // uses default technique for other material, the materials
+            // are not equal.
+            String thisDefName = this.technique != null ? this.technique.getDef().getName() : "Default";
+            String otherDefName = other.technique != null ? other.technique.getDef().getName() : "Default";
+            if (!thisDefName.equals(otherDefName)) {
+                return false;
+            }
+        }
+
+        // Comparing parameters
+        for (String paramKey : paramValues.keySet()) {
+            MatParam thisParam = this.getParam(paramKey);
+            MatParam otherParam = other.getParam(paramKey);
+
+            // This param does not exist in compared mat
+            if (otherParam == null) {
+                return false;
+            }
+
+            if (!otherParam.equals(thisParam)) {
+                return false;
+            }
+        }
+
+        // Comparing additional render states
+        if (additionalState == null) {
+            if (other.additionalState != null) {
+                return false;
+            }
+        } else {
+            if (!additionalState.equals(other.additionalState)) {
+                return false;
+            }
+        }
+
+        return true;
+    }
+
+    /**
+     * Works like {@link Object#hashCode() } except it may change together with the material as the material is mutable by definition.
+     */
+    public int contentHashCode() {
+        int hash = 7;
+        hash = 29 * hash + (this.def != null ? this.def.hashCode() : 0);
+        hash = 29 * hash + (this.paramValues != null ? this.paramValues.hashCode() : 0);
+        hash = 29 * hash + (this.technique != null ? this.technique.getDef().getName().hashCode() : 0);
+        hash = 29 * hash + (this.additionalState != null ? this.additionalState.contentHashCode() : 0);
+        return hash;
+    }
+
+    /**
+     * Returns the currently active technique.
+     * <p>
+     * The technique is selected automatically by the {@link RenderManager}
+     * based on system capabilities. Users may select their own
+     * technique by using
+     * {@link #selectTechnique(java.lang.String, com.jme3.renderer.RenderManager) }.
+     *
+     * @return the currently active technique.
+     *
+     * @see #selectTechnique(java.lang.String, com.jme3.renderer.RenderManager)
+     */
+    public Technique getActiveTechnique() {
+        return technique;
+    }
+
+    /**
+     * Check if the transparent value marker is set on this material.
+     * @return True if the transparent value marker is set on this material.
+     * @see #setTransparent(boolean)
+     */
+    public boolean isTransparent() {
+        return transparent;
+    }
+
+    /**
+     * Set the transparent value marker.
+     *
+     * <p>This value is merely a marker, by itself it does nothing.
+     * Generally model loaders will use this marker to indicate further
+     * up that the material is transparent and therefore any geometries
+     * using it should be put into the {@link Bucket#Transparent transparent
+     * bucket}.
+     *
+     * @param transparent the transparent value marker.
+     */
+    public void setTransparent(boolean transparent) {
+        this.transparent = transparent;
+    }
+
+    /**
+     * Check if the material should receive shadows or not.
+     *
+     * @return True if the material should receive shadows.
+     *
+     * @see Material#setReceivesShadows(boolean)
+     */
+    public boolean isReceivesShadows() {
+        return receivesShadows;
+    }
+
+    /**
+     * Set if the material should receive shadows or not.
+     *
+     * <p>This value is merely a marker, by itself it does nothing.
+     * Generally model loaders will use this marker to indicate
+     * the material should receive shadows and therefore any
+     * geometries using it should have the {@link ShadowMode#Receive} set
+     * on them.
+     *
+     * @param receivesShadows if the material should receive shadows or not.
+     */
+    public void setReceivesShadows(boolean receivesShadows) {
+        this.receivesShadows = receivesShadows;
+    }
+
+    /**
+     * Acquire the additional {@link RenderState render state} to apply
+     * for this material.
+     *
+     * <p>The first call to this method will create an additional render
+     * state which can be modified by the user to apply any render
+     * states in addition to the ones used by the renderer. Only render
+     * states which are modified in the additional render state will be applied.
+     *
+     * @return The additional render state.
+     */
+    public RenderState getAdditionalRenderState() {
+        if (additionalState == null) {
+            additionalState = RenderState.ADDITIONAL.clone();
+        }
+        return additionalState;
+    }
+
+    /**
+     * Get the material definition (j3md file info) that <code>this</code>
+     * material is implementing.
+     *
+     * @return the material definition this material implements.
+     */
+    public MaterialDef getMaterialDef() {
+        return def;
+    }
+
+    /**
+     * Returns the parameter set on this material with the given name,
+     * returns <code>null</code> if the parameter is not set.
+     *
+     * @param name The parameter name to look up.
+     * @return The MatParam if set, or null if not set.
+     */
+    public MatParam getParam(String name) {
+        return paramValues.get(name);
+    }
+
+    /**
+     * Returns the texture parameter set on this material with the given name,
+     * returns <code>null</code> if the parameter is not set.
+     *
+     * @param name The parameter name to look up.
+     * @return The MatParamTexture if set, or null if not set.
+     */
+    public MatParamTexture getTextureParam(String name) {
+        MatParam param = paramValues.get(name);
+        if (param instanceof MatParamTexture) {
+            return (MatParamTexture) param;
+        }
+        return null;
+    }
+
+    /**
+     * Returns a collection of all parameters set on this material.
+     *
+     * @return a collection of all parameters set on this material.
+     *
+     * @see #setParam(java.lang.String, com.jme3.shader.VarType, java.lang.Object)
+     */
+    public Collection<MatParam> getParams() {
+        return paramValues.values();
+    }
+
+    /**
+     * Returns the ListMap of all parameters set on this material.
+     *
+     * @return a ListMap of all parameters set on this material.
+     *
+     * @see #setParam(java.lang.String, com.jme3.shader.VarType, java.lang.Object)
+     */
+    public ListMap getParamsMap() {
+        return paramValues;
+    }
+
+    /**
+     * Check if setting the parameter given the type and name is allowed.
+     * @param type The type that the "set" function is designed to set
+     * @param name The name of the parameter
+     */
+    private void checkSetParam(VarType type, String name) {
+        MatParam paramDef = def.getMaterialParam(name);
+        if (paramDef == null) {
+            throw new IllegalArgumentException("Material parameter is not defined: " + name);
+        }
+        if (type != null && paramDef.getVarType() != type) {
+            logger.log(Level.WARNING, "Material parameter being set: {0} with "
+                    + "type {1} doesn''t match definition types {2}", new Object[]{name, type.name(), paramDef.getVarType()});
+        }
+    }
+
+    /**
+     * Pass a parameter to the material shader.
+     *
+     * @param name the name of the parameter defined in the material definition (j3md)
+     * @param type the type of the parameter {@link VarType}
+     * @param value the value of the parameter
+     */
+    public void setParam(String name, VarType type, Object value) {
+        checkSetParam(type, name);
+
+        if (type.isTextureType()) {
+            setTextureParam(name, type, (Texture)value);
+        } else {
+            MatParam val = getParam(name);
+            if (val == null) {
+                MatParam paramDef = def.getMaterialParam(name);
+                paramValues.put(name, new MatParam(type, name, value));
+            } else {
+                val.setValue(value);
+            }
+
+            if (technique != null) {
+                technique.notifyParamChanged(name, type, value);
+            }
+        }
+    }
+
+    /**
+     * Clear a parameter from this material. The parameter must exist
+     * @param name the name of the parameter to clear
+     */
+    public void clearParam(String name) {
+        checkSetParam(null, name);
+        MatParam matParam = getParam(name);
+        if (matParam == null) {
+            return;
+        }
+
+        paramValues.remove(name);
+        if (matParam instanceof MatParamTexture) {
+            int texUnit = ((MatParamTexture) matParam).getUnit();
+            nextTexUnit--;
+            for (MatParam param : paramValues.values()) {
+                if (param instanceof MatParamTexture) {
+                    MatParamTexture texParam = (MatParamTexture) param;
+                    if (texParam.getUnit() > texUnit) {
+                        texParam.setUnit(texParam.getUnit() - 1);
+                    }
+                }
+            }
+            sortingId = -1;
+        }
+        if (technique != null) {
+            technique.notifyParamChanged(name, null, null);
+        }
+    }
+
+    /**
+     * Set a texture parameter.
+     *
+     * @param name The name of the parameter
+     * @param type The variable type {@link VarType}
+     * @param value The texture value of the parameter.
+     *
+     * @throws IllegalArgumentException is value is null
+     */
+    public void setTextureParam(String name, VarType type, Texture value) {
+        if (value == null) {
+            throw new IllegalArgumentException();
+        }
+
+        checkSetParam(type, name);
+        MatParamTexture val = getTextureParam(name);
+        if (val == null) {
+            MatParamTexture paramDef = (MatParamTexture) def.getMaterialParam(name);
+            if (paramDef.getColorSpace() != null && paramDef.getColorSpace() != value.getImage().getColorSpace()) {
+                value.getImage().setColorSpace(paramDef.getColorSpace());
+                logger.log(Level.FINE, "Material parameter {0} needs a {1} texture, "
+                        + "texture {2} was switched to {3} color space.",
+                        new Object[]{name, paramDef.getColorSpace().toString(),
+                            value.getName(),
+                            value.getImage().getColorSpace().name()});
+            } else if (paramDef.getColorSpace() == null && value.getName() != null && value.getImage().getColorSpace() == ColorSpace.Linear) {
+                logger.log(Level.WARNING,
+                        "The texture {0} has linear color space, but the material "
+                        + "parameter {2} specifies no color space requirement, this may "
+                        + "lead to unexpected behavior.\nCheck if the image "
+                        + "was not set to another material parameter with a linear "
+                        + "color space, or that you did not set the ColorSpace to "
+                        + "Linear using texture.getImage.setColorSpace().",
+                        new Object[]{value.getName(), value.getImage().getColorSpace().name(), name});
+            }
+            paramValues.put(name, new MatParamTexture(type, name, value, nextTexUnit++, null));
+        } else {
+            val.setTextureValue(value);
+        }
+
+        if (technique != null) {
+            technique.notifyParamChanged(name, type, nextTexUnit - 1);
+        }
+
+        // need to recompute sort ID
+        sortingId = -1;
+    }
+
+    /**
+     * Pass a texture to the material shader.
+     *
+     * @param name the name of the texture defined in the material definition
+     * (j3md) (for example Texture for Lighting.j3md)
+     * @param value the Texture object previously loaded by the asset manager
+     */
+    public void setTexture(String name, Texture value) {
+        if (value == null) {
+            // clear it
+            clearParam(name);
+            return;
+        }
+
+        VarType paramType = null;
+        switch (value.getType()) {
+            case TwoDimensional:
+                paramType = VarType.Texture2D;
+                break;
+            case TwoDimensionalArray:
+                paramType = VarType.TextureArray;
+                break;
+            case ThreeDimensional:
+                paramType = VarType.Texture3D;
+                break;
+            case CubeMap:
+                paramType = VarType.TextureCubeMap;
+                break;
+            default:
+                throw new UnsupportedOperationException("Unknown texture type: " + value.getType());
+        }
+
+        setTextureParam(name, paramType, value);
+    }
+
+    /**
+     * Pass a Matrix4f to the material shader.
+     *
+     * @param name the name of the matrix defined in the material definition (j3md)
+     * @param value the Matrix4f object
+     */
+    public void setMatrix4(String name, Matrix4f value) {
+        setParam(name, VarType.Matrix4, value);
+    }
+
+    /**
+     * Pass a boolean to the material shader.
+     *
+     * @param name the name of the boolean defined in the material definition (j3md)
+     * @param value the boolean value
+     */
+    public void setBoolean(String name, boolean value) {
+        setParam(name, VarType.Boolean, value);
+    }
+
+    /**
+     * Pass a float to the material shader.
+     *
+     * @param name the name of the float defined in the material definition (j3md)
+     * @param value the float value
+     */
+    public void setFloat(String name, float value) {
+        setParam(name, VarType.Float, value);
+    }
+
+    /**
+     * Pass a float to the material shader.  This version avoids auto-boxing
+     * if the value is already a Float.
+     *
+     * @param name the name of the float defined in the material definition (j3md)
+     * @param value the float value
+     */
+    public void setFloat(String name, Float value) {
+        setParam(name, VarType.Float, value);
+    }
+
+    /**
+     * Pass an int to the material shader.
+     *
+     * @param name the name of the int defined in the material definition (j3md)
+     * @param value the int value
+     */
+    public void setInt(String name, int value) {
+        setParam(name, VarType.Int, value);
+    }
+
+    /**
+     * Pass a Color to the material shader.
+     *
+     * @param name the name of the color defined in the material definition (j3md)
+     * @param value the ColorRGBA value
+     */
+    public void setColor(String name, ColorRGBA value) {
+        setParam(name, VarType.Vector4, value);
+    }
+
+    /**
+     * Pass a Vector2f to the material shader.
+     *
+     * @param name the name of the Vector2f defined in the material definition (j3md)
+     * @param value the Vector2f value
+     */
+    public void setVector2(String name, Vector2f value) {
+        setParam(name, VarType.Vector2, value);
+    }
+
+    /**
+     * Pass a Vector3f to the material shader.
+     *
+     * @param name the name of the Vector3f defined in the material definition (j3md)
+     * @param value the Vector3f value
+     */
+    public void setVector3(String name, Vector3f value) {
+        setParam(name, VarType.Vector3, value);
+    }
+
+    /**
+     * Pass a Vector4f to the material shader.
+     *
+     * @param name the name of the Vector4f defined in the material definition (j3md)
+     * @param value the Vector4f value
+     */
+    public void setVector4(String name, Vector4f value) {
+        setParam(name, VarType.Vector4, value);
+    }
+
+    private ColorRGBA getAmbientColor(LightList lightList, boolean removeLights) {
+        ambientLightColor.set(0, 0, 0, 1);
+        for (int j = 0; j < lightList.size(); j++) {
+            Light l = lightList.get(j);
+            if (l instanceof AmbientLight) {
+                ambientLightColor.addLocal(l.getColor());
+                if(removeLights){
+                    lightList.remove(l);
+                }
+            }
+        }
+        ambientLightColor.a = 1.0f;
+        return ambientLightColor;
+    }
+
+    private static void renderMeshFromGeometry(Renderer renderer, Geometry geom) {
+        Mesh mesh = geom.getMesh();
+        int lodLevel = geom.getLodLevel();
+        if (geom instanceof InstancedGeometry) {
+            InstancedGeometry instGeom = (InstancedGeometry) geom;
+            int numInstances = instGeom.getActualNumInstances();
+            if (numInstances == 0) {
+                return;
+            }
+            if (renderer.getCaps().contains(Caps.MeshInstancing)) {
+                renderer.renderMesh(mesh, lodLevel, numInstances, instGeom.getAllInstanceData());
+            } else {
+                throw new RendererException("Mesh instancing is not supported by the video hardware");
+            }
+        } else {
+            renderer.renderMesh(mesh, lodLevel, 1, null);
+        }
+    }
+
+    /**
+     * Uploads the lights in the light list as two uniform arrays.<br/><br/> *
+     * <p>
+     * <code>uniform vec4 g_LightColor[numLights];</code><br/> //
+     * g_LightColor.rgb is the diffuse/specular color of the light.<br/> //
+     * g_Lightcolor.a is the type of light, 0 = Directional, 1 = Point, <br/> //
+     * 2 = Spot. <br/> <br/>
+     * <code>uniform vec4 g_LightPosition[numLights];</code><br/> //
+     * g_LightPosition.xyz is the position of the light (for point lights)<br/>
+     * // or the direction of the light (for directional lights).<br/> //
+     * g_LightPosition.w is the inverse radius (1/r) of the light (for
+     * attenuation) <br/> </p>
+     */
+    protected int updateLightListUniforms(Shader shader, Geometry g, LightList lightList, int numLights, RenderManager rm, int startIndex) {
+        if (numLights == 0) { // this shader does not do lighting, ignore.
+            return 0;
+        }
+
+        Uniform lightData = shader.getUniform("g_LightData");
+        lightData.setVector4Length(numLights * 3);//8 lights * max 3
+        Uniform ambientColor = shader.getUniform("g_AmbientLightColor");
+
+
+        if (startIndex != 0) {
+            // apply additive blending for 2nd and future passes
+            rm.getRenderer().applyRenderState(additiveLight);
+            ambientColor.setValue(VarType.Vector4, ColorRGBA.Black);
+        }else{
+            ambientColor.setValue(VarType.Vector4, getAmbientColor(lightList,true));
+        }
+
+        int lightDataIndex = 0;
+        TempVars vars = TempVars.get();
+        Vector4f tmpVec = vars.vect4f1;
+        int curIndex;
+        int endIndex = numLights + startIndex;
+        for (curIndex = startIndex; curIndex < endIndex && curIndex < lightList.size(); curIndex++) {
+
+
+                Light l = lightList.get(curIndex);
+                if(l.getType() == Light.Type.Ambient){
+                    endIndex++;
+                    continue;
+                }
+                ColorRGBA color = l.getColor();
+                //Color
+                lightData.setVector4InArray(color.getRed(),
+                        color.getGreen(),
+                        color.getBlue(),
+                        l.getType().getId(),
+                        lightDataIndex);
+                lightDataIndex++;
+
+                switch (l.getType()) {
+                    case Directional:
+                        DirectionalLight dl = (DirectionalLight) l;
+                        Vector3f dir = dl.getDirection();
+                        //Data directly sent in view space to avoid a matrix mult for each pixel
+                        tmpVec.set(dir.getX(), dir.getY(), dir.getZ(), 0.0f);
+                        transposeLightDataToSpace(technique.getDef().getLightSpace(), rm, tmpVec);                        
+                        lightData.setVector4InArray(tmpVec.getX(), tmpVec.getY(), tmpVec.getZ(), -1, lightDataIndex);
+                        lightDataIndex++;
+                        //PADDING
+                        lightData.setVector4InArray(0,0,0,0, lightDataIndex);
+                        lightDataIndex++;
+                        break;
+                    case Point:
+                        PointLight pl = (PointLight) l;
+                        Vector3f pos = pl.getPosition();
+                        float invRadius = pl.getInvRadius();
+                        tmpVec.set(pos.getX(), pos.getY(), pos.getZ(), 1.0f);
+                        transposeLightDataToSpace(technique.getDef().getLightSpace(), rm, tmpVec);                        
+
+                        lightData.setVector4InArray(tmpVec.getX(), tmpVec.getY(), tmpVec.getZ(), invRadius, lightDataIndex);
+                        lightDataIndex++;
+                        //PADDING
+                        lightData.setVector4InArray(0,0,0,0, lightDataIndex);
+                        lightDataIndex++;
+                        break;
+                    case Spot:
+                        SpotLight sl = (SpotLight) l;
+                        Vector3f pos2 = sl.getPosition();
+                        Vector3f dir2 = sl.getDirection();
+                        float invRange = sl.getInvSpotRange();
+                        float spotAngleCos = sl.getPackedAngleCos();
+                        tmpVec.set(pos2.getX(), pos2.getY(), pos2.getZ(),  1.0f);
+                        transposeLightDataToSpace(technique.getDef().getLightSpace(), rm, tmpVec);                        
+                       
+                        lightData.setVector4InArray(tmpVec.getX(), tmpVec.getY(), tmpVec.getZ(), invRange, lightDataIndex);
+                        lightDataIndex++;
+                        
+                        tmpVec.set(dir2.getX(), dir2.getY(), dir2.getZ(),  0.0f);
+                        transposeLightDataToSpace(technique.getDef().getLightSpace(), rm, tmpVec);                        
+                        lightData.setVector4InArray(tmpVec.getX(), tmpVec.getY(), tmpVec.getZ(), spotAngleCos, lightDataIndex);
+                        lightDataIndex++;
+                        break;
+                    default:
+                        throw new UnsupportedOperationException("Unknown type of light: " + l.getType());
+                }
+        }
+        vars.release();
+        //Padding of unsued buffer space
+        while(lightDataIndex < numLights * 3) {
+            lightData.setVector4InArray(0f, 0f, 0f, 0f, lightDataIndex);
+            lightDataIndex++;
+        }
+        return curIndex;
+    }
+
+    protected void renderMultipassLighting(Shader shader, Geometry g, LightList lightList, RenderManager rm) {
+
+        Renderer r = rm.getRenderer();
+        Uniform lightDir = shader.getUniform("g_LightDirection");
+        Uniform lightColor = shader.getUniform("g_LightColor");
+        Uniform lightPos = shader.getUniform("g_LightPosition");
+        Uniform ambientColor = shader.getUniform("g_AmbientLightColor");
+        boolean isFirstLight = true;
+        boolean isSecondLight = false;
+
+        for (int i = 0; i < lightList.size(); i++) {
+            Light l = lightList.get(i);
+            if (l instanceof AmbientLight) {
+                continue;
+            }
+
+            if (isFirstLight) {
+                // set ambient color for first light only
+                ambientColor.setValue(VarType.Vector4, getAmbientColor(lightList, false));
+                isFirstLight = false;
+                isSecondLight = true;
+            } else if (isSecondLight) {
+                ambientColor.setValue(VarType.Vector4, ColorRGBA.Black);
+                // apply additive blending for 2nd and future lights
+                r.applyRenderState(additiveLight);
+                isSecondLight = false;
+            }
+
+            TempVars vars = TempVars.get();
+            Quaternion tmpLightDirection = vars.quat1;
+            Vector4f tmpLightPosition = vars.vect4f2;
+            ColorRGBA tmpLightColor = vars.color;
+            Vector4f tmpVec = vars.vect4f1;
+
+            ColorRGBA color = l.getColor();
+            tmpLightColor.set(color);
+            tmpLightColor.a = l.getType().getId();
+            lightColor.setValue(VarType.Vector4, tmpLightColor);
+
+            switch (l.getType()) {
+                case Directional:
+                    DirectionalLight dl = (DirectionalLight) l;
+                    Vector3f dir = dl.getDirection();
+                    //FIXME : there is an inconstency here due to backward
+                    //compatibility of the lighting shader.
+                    //The directional light direction is passed in the
+                    //LightPosition uniform. The lighting shader needs to be
+                    //reworked though in order to fix this.
+                    tmpLightPosition.set(dir.getX(), dir.getY(), dir.getZ(), -1);      
+                    transposeLightDataToSpace(technique.getDef().getLightSpace(), rm, tmpLightPosition);
+                    lightPos.setValue(VarType.Vector4, tmpLightPosition);
+                    tmpLightDirection.set(0, 0, 0, 0);
+                    lightDir.setValue(VarType.Vector4, tmpLightDirection);
+                    break;
+                case Point:
+                    PointLight pl = (PointLight) l;
+                    Vector3f pos = pl.getPosition();
+                    float invRadius = pl.getInvRadius();
+
+                    tmpLightPosition.set(pos.getX(), pos.getY(), pos.getZ(), invRadius);
+                    transposeLightDataToSpace(technique.getDef().getLightSpace(), rm, tmpLightPosition);
+                    lightPos.setValue(VarType.Vector4, tmpLightPosition);
+                    tmpLightDirection.set(0, 0, 0, 0);
+                    lightDir.setValue(VarType.Vector4, tmpLightDirection);
+                    break;
+                case Spot:
+                    SpotLight sl = (SpotLight) l;
+                    Vector3f pos2 = sl.getPosition();
+                    Vector3f dir2 = sl.getDirection();
+                    float invRange = sl.getInvSpotRange();
+                    float spotAngleCos = sl.getPackedAngleCos();
+                
+                    tmpLightPosition.set(pos2.getX(), pos2.getY(), pos2.getZ(), invRange);
+                    transposeLightDataToSpace(technique.getDef().getLightSpace(), rm, tmpLightPosition);
+                    lightPos.setValue(VarType.Vector4, tmpLightPosition);
+
+                    tmpVec.set(dir2.getX(), dir2.getY(), dir2.getZ(), 0);
+                    if (technique.getDef().getLightSpace() == TechniqueDef.LightSpace.Legacy) {
+                        //Legacy kept for backward compatibility.
+                        //We transform the spot direction in view space here to save 5 varying later in the lighting shader
+                        //one vec4 less and a vec4 that becomes a vec3
+                        //the downside is that spotAngleCos decoding happens now in the frag shader.
+                        transposeLightDataToSpace(TechniqueDef.LightSpace.View, rm, tmpVec);
+                    } else {
+                        transposeLightDataToSpace(technique.getDef().getLightSpace(), rm, tmpVec);
+                    }
+                    tmpLightDirection.set(tmpVec.getX(), tmpVec.getY(), tmpVec.getZ(), spotAngleCos);
+
+                    lightDir.setValue(VarType.Vector4, tmpLightDirection);
+
+                    break;
+                default:
+                    throw new UnsupportedOperationException("Unknown type of light: " + l.getType());
+            }
+            vars.release();
+            r.setShader(shader);
+            renderMeshFromGeometry(r, g);
+        }
+
+        if (isFirstLight) {
+            // Either there are no lights at all, or only ambient lights.
+            // Render a dummy "normal light" so we can see the ambient color.
+            ambientColor.setValue(VarType.Vector4, getAmbientColor(lightList, false));
+            lightColor.setValue(VarType.Vector4, ColorRGBA.BlackNoAlpha);
+            lightPos.setValue(VarType.Vector4, nullDirLight);
+            r.setShader(shader);
+            renderMeshFromGeometry(r, g);
+        }
+    }
+    
+    private void transposeLightDataToSpace(TechniqueDef.LightSpace space, RenderManager rm, Vector4f store){
+        if(space == TechniqueDef.LightSpace.View){          
+            rm.getCurrentCamera().getViewMatrix().mult(store, store);        
+        }
+    };
+
+    /**
+     * Select the technique to use for rendering this material.
+     * <p>
+     * If <code>name</code> is "Default", then one of the
+     * {@link MaterialDef#getDefaultTechniques() default techniques}
+     * on the material will be selected. Otherwise, the named technique
+     * will be found in the material definition.
+     * <p>
+     * Any candidate technique for selection (either default or named)
+     * must be verified to be compatible with the system, for that, the
+     * <code>renderManager</code> is queried for capabilities.
+     *
+     * @param name The name of the technique to select, pass "Default" to
+     * select one of the default techniques.
+     * @param renderManager The {@link RenderManager render manager}
+     * to query for capabilities.
+     *
+     * @throws IllegalArgumentException If "Default" is passed and no default
+     * techniques are available on the material definition, or if a name
+     * is passed but there's no technique by that name.
+     * @throws UnsupportedOperationException If no candidate technique supports
+     * the system capabilities.
+     */
+    public void selectTechnique(String name, RenderManager renderManager) {
+        // check if already created
+        Technique tech = techniques.get(name);
+        // When choosing technique, we choose one that
+        // supports all the caps.
+        EnumSet<Caps> rendererCaps = renderManager.getRenderer().getCaps();
+        if (tech == null) {
+
+            if (name.equals("Default")) {
+                List<TechniqueDef> techDefs = def.getDefaultTechniques();
+                if (techDefs == null || techDefs.isEmpty()) {
+                    throw new IllegalArgumentException("No default techniques are available on material '" + def.getName() + "'");
+                }
+
+                TechniqueDef lastTech = null;
+                for (TechniqueDef techDef : techDefs) {
+                    if (rendererCaps.containsAll(techDef.getRequiredCaps())) {
+                        // use the first one that supports all the caps
+                        tech = new Technique(this, techDef);
+                        techniques.put(name, tech);
+                        if(tech.getDef().getLightMode() == renderManager.getPreferredLightMode() ||
+                               tech.getDef().getLightMode() == LightMode.Disable){
+                            break;
+                        }
+                    }
+                    lastTech = techDef;
+                }
+                if (tech == null) {
+                    throw new UnsupportedOperationException("No default technique on material '" + def.getName() + "'\n"
+                            + " is supported by the video hardware. The caps "
+                            + lastTech.getRequiredCaps() + " are required.");
+                }
+
+            } else {
+                // create "special" technique instance
+                TechniqueDef techDef = def.getTechniqueDef(name);
+                if (techDef == null) {
+                    throw new IllegalArgumentException("For material " + def.getName() + ", technique not found: " + name);
+                }
+
+                if (!rendererCaps.containsAll(techDef.getRequiredCaps())) {
+                    throw new UnsupportedOperationException("The explicitly chosen technique '" + name + "' on material '" + def.getName() + "'\n"
+                            + "requires caps " + techDef.getRequiredCaps() + " which are not "
+                            + "supported by the video renderer");
+                }
+
+                tech = new Technique(this, techDef);
+                techniques.put(name, tech);
+            }
+        } else if (technique == tech) {
+            // attempting to switch to an already
+            // active technique.
+            return;
+        }
+
+        technique = tech;
+        tech.makeCurrent(def.getAssetManager(), true, rendererCaps, renderManager);
+
+        // shader was changed
+        sortingId = -1;
+    }
+
+    private void autoSelectTechnique(RenderManager rm) {
+        if (technique == null) {
+            selectTechnique("Default", rm);
+        } else {
+            technique.makeCurrent(def.getAssetManager(), false, rm.getRenderer().getCaps(), rm);
+        }
+    }
+
+    /**
+     * Preloads this material for the given render manager.
+     * <p>
+     * Preloading the material can ensure that when the material is first
+     * used for rendering, there won't be any delay since the material has
+     * been already been setup for rendering.
+     *
+     * @param rm The render manager to preload for
+     */
+    public void preload(RenderManager rm) {
+        autoSelectTechnique(rm);
+
+        Renderer r = rm.getRenderer();
+        TechniqueDef techDef = technique.getDef();
+
+        Collection<MatParam> params = paramValues.values();
+        for (MatParam param : params) {
+            param.apply(r, technique);
+        }
+
+        r.setShader(technique.getShader());
+    }
+
+    private void clearUniformsSetByCurrent(Shader shader) {
+        ListMap<String, Uniform> uniforms = shader.getUniformMap();
+        int size = uniforms.size();
+        for (int i = 0; i < size; i++) {
+            Uniform u = uniforms.getValue(i);
+            u.clearSetByCurrentMaterial();
+        }
+    }
+
+    private void resetUniformsNotSetByCurrent(Shader shader) {
+        ListMap<String, Uniform> uniforms = shader.getUniformMap();
+        int size = uniforms.size();
+        for (int i = 0; i < size; i++) {
+            Uniform u = uniforms.getValue(i);
+            if (!u.isSetByCurrentMaterial()) {
+                if (u.getName().charAt(0) != 'g') {
+                    // Don't reset world globals!
+                    // The benefits gained from this are very minimal
+                    // and cause lots of matrix -> FloatBuffer conversions.
+                    u.clearValue();
+                }
+            }
+        }
+    }
+
+    /**
+     * Called by {@link RenderManager} to render the geometry by
+     * using this material.
+     * <p>
+     * The material is rendered as follows:
+     * <ul>
+     * <li>Determine which technique to use to render the material -
+     * either what the user selected via
+     * {@link #selectTechnique(java.lang.String, com.jme3.renderer.RenderManager)
+     * Material.selectTechnique()},
+     * or the first default technique that the renderer supports
+     * (based on the technique's {@link TechniqueDef#getRequiredCaps() requested rendering capabilities})<ul>
+     * <li>If the technique has been changed since the last frame, then it is notified via
+     * {@link Technique#makeCurrent(com.jme3.asset.AssetManager, boolean, java.util.EnumSet)
+     * Technique.makeCurrent()}.
+     * If the technique wants to use a shader to render the model, it should load it at this part -
+     * the shader should have all the proper defines as declared in the technique definition,
+     * including those that are bound to material parameters.
+     * The technique can re-use the shader from the last frame if
+     * no changes to the defines occurred.</li></ul>
+     * <li>Set the {@link RenderState} to use for rendering. The render states are
+     * applied in this order (later RenderStates override earlier RenderStates):<ol>
+     * <li>{@link TechniqueDef#getRenderState() Technique Definition's RenderState}
+     * - i.e. specific renderstate that is required for the shader.</li>
+     * <li>{@link #getAdditionalRenderState() Material Instance Additional RenderState}
+     * - i.e. ad-hoc renderstate set per model</li>
+     * <li>{@link RenderManager#getForcedRenderState() RenderManager's Forced RenderState}
+     * - i.e. renderstate requested by a {@link com.jme3.post.SceneProcessor} or
+     * post-processing filter.</li></ol>
+     * <li>If the technique {@link TechniqueDef#isUsingShaders() uses a shader}, then the uniforms of the shader must be updated.<ul>
+     * <li>Uniforms bound to material parameters are updated based on the current material parameter values.</li>
+     * <li>Uniforms bound to world parameters are updated from the RenderManager.
+     * Internally {@link UniformBindingManager} is used for this task.</li>
+     * <li>Uniforms bound to textures will cause the texture to be uploaded as necessary.
+     * The uniform is set to the texture unit where the texture is bound.</li></ul>
+     * <li>If the technique uses a shader, the model is then rendered according
+     * to the lighting mode specified on the technique definition.<ul>
+     * <li>{@link LightMode#SinglePass single pass light mode} fills the shader's light uniform arrays
+     * with the first 4 lights and renders the model once.</li>
+     * <li>{@link LightMode#MultiPass multi pass light mode} light mode renders the model multiple times,
+     * for the first light it is rendered opaque, on subsequent lights it is
+     * rendered with {@link BlendMode#AlphaAdditive alpha-additive} blending and depth writing disabled.</li>
+     * </ul>
+     * <li>For techniques that do not use shaders,
+     * fixed function OpenGL is used to render the model (see {@link GL1Renderer} interface):<ul>
+     * <li>OpenGL state ({@link FixedFuncBinding}) that is bound to material parameters is updated. </li>
+     * <li>The texture set on the material is uploaded and bound.
+     * Currently only 1 texture is supported for fixed function techniques.</li>
+     * <li>If the technique uses lighting, then OpenGL lighting state is updated
+     * based on the light list on the geometry, otherwise OpenGL lighting is disabled.</li>
+     * <li>The mesh is uploaded and rendered.</li>
+     * </ul>
+     * </ul>
+     *
+     * @param geom The geometry to render
+     * @param lights Presorted and filtered light list to use for rendering
+     * @param rm The render manager requesting the rendering
+     */
+    public void render(Geometry geom, LightList lights, RenderManager rm) {
+        autoSelectTechnique(rm);
+        TechniqueDef techDef = technique.getDef();
+
+        if (techDef.isNoRender()) return;
+
+        Renderer r = rm.getRenderer();
+
+        if (rm.getForcedRenderState() != null) {
+            r.applyRenderState(rm.getForcedRenderState());
+        } else {
+            if (techDef.getRenderState() != null) {
+                r.applyRenderState(techDef.getRenderState().copyMergedTo(additionalState, mergedRenderState));
+            } else {
+                r.applyRenderState(RenderState.DEFAULT.copyMergedTo(additionalState, mergedRenderState));
+            }
+        }
+
+
+        // update camera and world matrices
+        // NOTE: setWorldTransform should have been called already
+
+        // reset unchanged uniform flag
+        clearUniformsSetByCurrent(technique.getShader());
+        rm.updateUniformBindings(technique.getWorldBindUniforms());
+
+
+        // setup textures and uniforms
+        for (int i = 0; i < paramValues.size(); i++) {
+            MatParam param = paramValues.getValue(i);
+            param.apply(r, technique);
+        }
+
+        Shader shader = technique.getShader();
+
+        
+        // send lighting information, if needed
+        switch (techDef.getLightMode()) {
+            case Disable:
+                break;
+            case SinglePass:
+                assert technique.getDef().getLightSpace()!= null;
+                int nbRenderedLights = 0;
+                resetUniformsNotSetByCurrent(shader);
+                if (lights.size() == 0) {
+                    updateLightListUniforms(shader, geom, lights, rm.getSinglePassLightBatchSize(), rm, 0);
+                    r.setShader(shader);
+                    renderMeshFromGeometry(r, geom);
+                } else {
+                    while (nbRenderedLights < lights.size()) {
+                        nbRenderedLights = updateLightListUniforms(shader, geom, lights, rm.getSinglePassLightBatchSize(), rm, nbRenderedLights);
+                        r.setShader(shader);
+                        renderMeshFromGeometry(r, geom);
+                    }
+                }
+                return;
+            case FixedPipeline:
+                throw new IllegalArgumentException("OpenGL1 is not supported");
+            case MultiPass:
+                assert technique.getDef().getLightSpace()!= null;
+                // NOTE: Special case!
+                resetUniformsNotSetByCurrent(shader);
+                renderMultipassLighting(shader, geom, lights, rm);
+                // very important, notice the return statement!
+                return;
+        }
+
+        // upload and bind shader
+        // any unset uniforms will be set to 0
+        resetUniformsNotSetByCurrent(shader);
+        r.setShader(shader);
+
+        renderMeshFromGeometry(r, geom);
+    }
+
+    /**
+     * Called by {@link RenderManager} to render the geometry by
+     * using this material.
+     *
+     * Note that this version of the render method
+     * does not perform light filtering.
+     *
+     * @param geom The geometry to render
+     * @param rm The render manager requesting the rendering
+     */
+    public void render(Geometry geom, RenderManager rm) {
+        render(geom, geom.getWorldLightList(), rm);
+    }
+
+    public void write(JmeExporter ex) throws IOException {
+        OutputCapsule oc = ex.getCapsule(this);
+        oc.write(def.getAssetName(), "material_def", null);
+        oc.write(additionalState, "render_state", null);
+        oc.write(transparent, "is_transparent", false);
+        oc.writeStringSavableMap(paramValues, "parameters", null);
+    }
+
+    public void read(JmeImporter im) throws IOException {
+        InputCapsule ic = im.getCapsule(this);
+
+        additionalState = (RenderState) ic.readSavable("render_state", null);
+        transparent = ic.readBoolean("is_transparent", false);
+
+        // Load the material def
+        String defName = ic.readString("material_def", null);
+        HashMap<String, MatParam> params = (HashMap<String, MatParam>) ic.readStringSavableMap("parameters", null);
+
+        boolean enableVcolor = false;
+        boolean separateTexCoord = false;
+        boolean applyDefaultValues = false;
+        boolean guessRenderStateApply = false;
+
+        int ver = ic.getSavableVersion(Material.class);
+        if (ver < 1) {
+            applyDefaultValues = true;
+        }
+        if (ver < 2) {
+            guessRenderStateApply = true;
+        }
+        if (im.getFormatVersion() == 0) {
+            // Enable compatibility with old models
+            if (defName.equalsIgnoreCase("Common/MatDefs/Misc/VertexColor.j3md")) {
+                // Using VertexColor, switch to Unshaded and set VertexColor=true
+                enableVcolor = true;
+                defName = "Common/MatDefs/Misc/Unshaded.j3md";
+            } else if (defName.equalsIgnoreCase("Common/MatDefs/Misc/SimpleTextured.j3md")
+                    || defName.equalsIgnoreCase("Common/MatDefs/Misc/SolidColor.j3md")) {
+                // Using SimpleTextured/SolidColor, just switch to Unshaded
+                defName = "Common/MatDefs/Misc/Unshaded.j3md";
+            } else if (defName.equalsIgnoreCase("Common/MatDefs/Misc/WireColor.j3md")) {
+                // Using WireColor, set wireframe renderstate = true and use Unshaded
+                getAdditionalRenderState().setWireframe(true);
+                defName = "Common/MatDefs/Misc/Unshaded.j3md";
+            } else if (defName.equalsIgnoreCase("Common/MatDefs/Misc/Unshaded.j3md")) {
+                // Uses unshaded, ensure that the proper param is set
+                MatParam value = params.get("SeperateTexCoord");
+                if (value != null && ((Boolean) value.getValue()) == true) {
+                    params.remove("SeperateTexCoord");
+                    separateTexCoord = true;
+                }
+            }
+            assert applyDefaultValues && guessRenderStateApply;
+        }
+
+        def = (MaterialDef) im.getAssetManager().loadAsset(new AssetKey(defName));
+        paramValues = new ListMap<String, MatParam>();
+
+        // load the textures and update nextTexUnit
+        for (Map.Entry<String, MatParam> entry : params.entrySet()) {
+            MatParam param = entry.getValue();
+            if (param instanceof MatParamTexture) {
+                MatParamTexture texVal = (MatParamTexture) param;
+
+                if (nextTexUnit < texVal.getUnit() + 1) {
+                    nextTexUnit = texVal.getUnit() + 1;
+                }
+
+                // the texture failed to load for this param
+                // do not add to param values
+                if (texVal.getTextureValue() == null || texVal.getTextureValue().getImage() == null) {
+                    continue;
+                }
+            }
+
+            if (im.getFormatVersion() == 0 && param.getName().startsWith("m_")) {
+                // Ancient version of jME3 ...
+                param.setName(param.getName().substring(2));
+            }
+
+            if (def.getMaterialParam(param.getName()) == null) {
+                logger.log(Level.WARNING, "The material parameter is not defined: {0}. Ignoring..",
+                                          param.getName());
+            } else {
+                checkSetParam(param.getVarType(), param.getName());
+                paramValues.put(param.getName(), param);
+            }
+        }
+
+        if (applyDefaultValues) {
+            // compatability with old versions where default vars were
+            // not available
+            for (MatParam param : def.getMaterialParams()) {
+                if (param.getValue() != null && paramValues.get(param.getName()) == null) {
+                    setParam(param.getName(), param.getVarType(), param.getValue());
+                }
+            }
+        }
+        if (guessRenderStateApply && additionalState != null) {
+            // Try to guess values of "apply" render state based on defaults
+            // if value != default then set apply to true
+            additionalState.applyPolyOffset = additionalState.offsetEnabled;
+            additionalState.applyAlphaFallOff = additionalState.alphaTest;
+            additionalState.applyAlphaTest = additionalState.alphaTest;
+            additionalState.applyBlendMode = additionalState.blendMode != BlendMode.Off;
+            additionalState.applyColorWrite = !additionalState.colorWrite;
+            additionalState.applyCullMode = additionalState.cullMode != FaceCullMode.Back;
+            additionalState.applyDepthTest = !additionalState.depthTest;
+            additionalState.applyDepthWrite = !additionalState.depthWrite;
+            additionalState.applyPointSprite = additionalState.pointSprite;
+            additionalState.applyStencilTest = additionalState.stencilTest;
+            additionalState.applyWireFrame = additionalState.wireframe;
+        }
+        if (enableVcolor) {
+            setBoolean("VertexColor", true);
+        }
+        if (separateTexCoord) {
+            setBoolean("SeparateTexCoord", true);
+        }
+    }
+}